--- conflicted
+++ resolved
@@ -4217,22 +4217,14 @@
 
         model_G_AB, model_D_A, model_G_BA, model_D_B, model_combined = self._model
 
-<<<<<<< HEAD
-        model_D_B.compile(optimizer=optimizer[0],
-                        loss=loss[1],
-                        metrics=metrics[0])
-        
+
         model_D_A.compile(optimizer=optimizer[0],
-                loss=loss[1],
-=======
-        model_D_A.compile(optimizer=optimizer[0],
-                        loss=loss[0],
-                        metrics=metrics[0])
+                    loss=loss[1],
+                    metrics=metrics[0])
         
         model_D_B.compile(optimizer=optimizer[0],
-                loss=loss[0],
->>>>>>> 0a532d97
-                metrics=metrics[0])
+                    loss=loss[1],
+                    metrics=metrics[0])
         
         self._static_D_A.trainable = False
         self._static_D_B.trainable = False
@@ -4264,7 +4256,7 @@
 
         lambda_cycle = 10
 
-        model_combined.compile(loss=[loss[0], loss[0],
+        model_combined.compile(loss=[loss[1], loss[1],
                                      loss[2], loss[2]],
                                 loss_weights=[1, 1, lambda_cycle, lambda_cycle],
                                 optimizer=optimizer[1])
