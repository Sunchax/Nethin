# -*- coding: utf-8 -*-
"""
This module contains ready-to-use Keras-like and Keras-compatible models.

Created on Mon Oct  9 13:48:25 2017

Copyright (c) 2017, Tommy Löfstedt. All rights reserved.

@author:  Tommy Löfstedt
@email:   tommy.lofstedt@umu.se
@license: BSD 3-clause.
"""
import abc
import json
import six
import warnings

import h5py
import numpy as np

import tensorflow as tf
import keras.backend as K
from keras.models import Sequential, Model, load_model
from keras.utils import conv_utils
try:
    from keras.utils.conv_utils import normalize_data_format
except ImportError:
    from keras.backend.common import normalize_data_format
from keras.initializers import TruncatedNormal
from keras.engine.topology import get_source_inputs
from keras.layers.merge import Add
from keras.layers.pooling import MaxPooling1D
from keras.layers.pooling import MaxPooling2D, AveragePooling2D
from keras.layers.pooling import GlobalAveragePooling2D
from keras.layers.advanced_activations import LeakyReLU
from keras.layers.normalization import BatchNormalization
from keras.layers.convolutional import Convolution1D
from keras.layers.convolutional import Convolution2D, UpSampling2D
from keras.layers.convolutional import Convolution2DTranspose
from keras.layers.convolutional import ZeroPadding2D
from keras.layers import Input, Activation, Dropout, SpatialDropout2D, Dense
from keras.layers import Flatten, Lambda, Concatenate, Add
from keras.layers.merge import concatenate
from keras.optimizers import Optimizer, Adam, RMSprop
from keras.engine import Layer
import keras.optimizers
import keras.activations
import keras.initializers
import keras.regularizers
import keras.losses

from nethin.utils import get_device_string, with_device, Helper
import nethin.consts as consts
import nethin.utils as utils
import nethin.padding as padding
import nethin.layers as layers
import nethin.losses as losses
from keras.engine.topology import Network

import random

__all__ = ["BaseModel",
           "ConvolutionalNetwork", "FullyConvolutionalNetwork", "UNet", "GAN"]


#def load_model(filepath, custom_objects=None, compile=True):
#    """Loads a model saved via ``save_model``.
#
#    Parameters
#    ----------
#    filepath : str
#        The path to the saved config file.
#
#    # Arguments
#        filepath: String, path to the saved model.
#        custom_objects: Optional dictionary mapping names
#            (strings) to custom classes or functions to be
#            considered during deserialization.
#        compile: Boolean, whether to compile the model
#            after loading.
#    # Returns
#        A Keras model instance. If an optimizer was found
#        as part of the saved model, the model is already
#        compiled. Otherwise, the model is uncompiled and
#        a warning will be displayed. When `compile` is set
#        to False, the compilation is omitted without any
#        warning.
#    # Raises
#        ImportError: if h5py is not available.
#        ValueError: In case of an invalid savefile.
#    """


class BaseModel(six.with_metaclass(abc.ABCMeta, object)):
    # TODO: Add fit_generator, evaluate_generator and predict_generator
    # TODO: What about get_layer?
    def __init__(self, nethin_name, data_format=None, device=None, name=None):

        self._nethin_name = str(nethin_name)

        self.data_format = normalize_data_format(data_format)

        if device is not None:
            device = str(device)

            supp_devices = Helper.get_devices()
            if device not in supp_devices:
                raise ValueError("Device %s not supported. The supported "
                                 "devices are: %s" % (device, supp_devices))
        self.device = device

        if name is not None:
            name = str(name)
        self.name = name

        self.model = None

    def _with_device(self, function, *args, **kwargs):
        """Call the given function (with provided arguments) on the provided
        device name, or on the default device (if ``self.device`` is ``None``).

        Use ``nethin.utils.with_device`` if you need more control of which
        device runs which code.

        Parameters
        ----------
        function
            The function or class to run/construct.

        args : list
            The list of arguments to ``function``.

        kwargs : list
            The list of keyword arguments to ``function``.
        """
        return with_device(self.device, function, *args, **kwargs)

    @abc.abstractmethod
    def _generate_model(self):
        raise NotImplementedError('"_generate_model" has not been '
                                  'specialised.')

    def __call__(self, inputs):

        return self.model(inputs)

    def get_model(self):

        return self.model

    def get_config(self):
        """Returns the config of the model.

        A model config is a Python dictionary (serializable) containing the
        configuration of a model. The same model can be reinstantiated later
        (without its trained weights) from this configuration.

        The config of a model does not include connectivity information, nor
        the model class name. These are handled by `Container` (one layer of
        abstraction above).

        Returns
        -------
        config : dict
            A Python dictionary containing the model configuration.
        """
        config = {"data_format": self.data_format,
                  "device": self.device,
                  "name": self.name}

        return config

    def save(self, filepath, overwrite=True, include_optimizer=True):
        """Save the model to a single HDF5 file.

        The savefile includes:
            - The model architecture, allowing to re-instantiate the model.
            - The model weights.
            - The state of the optimizer, allowing to resume training
              exactly where you left off.

        This allows you to save the entirety of the state of a model
        in a single file.

        Saved models can be reinstantiated via `keras.models.load_model`.
        # TODO: Update when load_model added to Nethin!

        The model returned by `load_model` is a compiled model ready to be used
        (unless the saved model was never compiled in the first place).

        Parameters
        ----------
        filepath : str
            Path to the file to save the weights to.

        overwrite : bool, optional
            Whether to silently overwrite any existing file at the target
            location, or provide the user with a manual prompt.

        include_optimizer : bool, optional
            If True, save optimizer's state together.

        Examples
        --------
        >>> import os
        >>> import tempfile
        >>> from keras.layers import Input, Dense
        >>> from keras.models import Model
        >>> from keras.models import load_model
        >>> import numpy as np
        >>> np.random.seed(42)
        >>> X = np.random.rand(1, 3, 1)
        >>> failed = False
        >>> try:
        ...     fd, fn = tempfile.mkstemp(prefix="nethin_example_",
        ...                               suffix=".h5")
        ...     os.close(fd)
        ... except:
        ...     try:
        ...         os.remove(fn)
        ...     except:
        ...         failed = True
        >>>
        >>> if not failed:
        ...     inputs = Input(shape=(3, 1))
        ...     outputs = Dense(1)(inputs)
        ...     model = Model(inputs, outputs)
        ...     model.compile("Adam", loss="MSE")
        ...     yhat = model.predict_on_batch(X)
        ...     np.round(yhat, 6)
        array([[[-0.446014],
                [-1.132141],
                [-0.871682]]], dtype=float32)
        >>> if not failed:
        ...     model.save(fn)  # Creates a temporary HDF5 file
        ...     del model  # Deletes the existing model
        ...     # Returns a compiled model identical to the previous one
        ...     model = load_model(fn)
        ...     yhat = model.predict_on_batch(X)
        ...     np.round(yhat, 6)
        array([[[-0.446014],
                [-1.132141],
                [-0.871682]]], dtype=float32)
        >>> if not failed:
        ...     try:
        ...         os.remove(fn)
        ...     except:
        ...         pass
        """
        self.model.save(filepath,
                        overwrite=overwrite,
                        include_optimizer=include_optimizer)

    def save_weights(self, filepath, overwrite=True):
        """Dumps all layer weights to a HDF5 file.

        The weight file has:
            - ``layer_names`` (attribute), a list of strings (ordered names of
              model layers).
            - For every layer, a ``group`` named ``layer.name``
                - For every such layer group, a group attribute `weight_names`,
                  a list of strings (ordered names of weights tensor of the
                  layer).
                - For every weight in the layer, a dataset storing the weight
                  value, named after the weight tensor.

        Parameters
        ----------
        filepath : str
            Path to the file to save the weights to.

        overwrite : bool, optional
            Whether to silently overwrite any existing file at the target
            location, or provide the user with a manual prompt.

        Raises
        ------
        ImportError
            If h5py is not available.
        """
        self.model.save_weights(filepath, overwrite=overwrite)

    def load_weights(self, filepath, by_name=False):
        """Loads all layer weights from a HDF5 save file.

        If ``by_name=False`` (default) weights are loaded based on the
        network's topology, meaning the architecture should be the same as when
        the weights were saved. Note that layers that don't have weights are
        not taken into account in the topological ordering, so adding or
        removing layers is fine as long as they don't have weights.

        If `by_name` is True, weights are loaded into layers only if they share
        the same name. This is useful for fine-tuning or transfer-learning
        models where some of the layers have changed.

        Parameters
        ----------
        filepath : str
            Path to the weights file to load.

        by_name : bool, optional
            Whether to load weights by name or by topological order.

        Raises
        ------
        ImportError
            If h5py is not available.
        """
        self.model.load_weights(filepath, by_name=by_name)

    def get_weights(self):
        """Retrieves the weights of the model.

        Returns
        -------
        A flat list of Numpy arrays.
        """
        return self.model.get_weights()

    def summary(self, line_length=None, positions=None, print_fn=None):
        """Prints a string summary of the network.

        Parameters
        ----------
        line_length : int, optional
            Total length of printed lines (e.g. set this to adapt the display
            to different terminal window sizes).

        positions : list of float, optional
            Relative or absolute positions of log elements in each line. If not
            provided, defaults to `[.33, .55, .67, 1.]`.

        print_fn: Callable, optional
            Print function to use. It will be called on each line of the
            summary. You can set it to a custom function in order to capture
            the string summary. It defaults to `print` (prints to stdout).
        """
        return self.model.summary(line_length=line_length,
                                  positions=positions,
                                  print_fn=print_fn)

    def compile(self,
                optimizer,
                loss,
                metrics=None,
                loss_weights=None,
                sample_weight_mode=None,
                weighted_metrics=None,
                target_tensors=None):
        """Configures the model for training.

        Parameters
        ----------
        optimizer : str or keras.optimizers.Optimizer
            String (name of optimizer) or optimizer object. See
            `optimizers <https://keras.io/optimizers>`_.

        loss : str
            String (name of objective function) or objective function. See
            `losses <https://keras.io/losses>`_. If the model has multiple
            outputs, you can use a different loss on each output by passing a
            dictionary or a list of losses. The loss value that will be
            minimized by the model will then be the sum of all individual
            losses.

         metrics : list of str, optional
             List of metrics to be evaluated by the model during training and
             testing. Typically you will use ``metrics=["accuracy"]``. To
             specify different metrics for different outputs of a multi-output
             model, you could also pass a dictionary, such as
             ``metrics={"output_a": "accuracy"}``.

        loss_weights : list or dict, optional
            Optional list or dictionary specifying scalar coefficients (Python
            floats) to weight the loss contributions of different model
            outputs. The loss value that will be minimized by the model will
            then be the weighted sum of all individual losses, weighted by the
            ``loss_weights`` coefficients. If a list, it is expected to have a
            1:1 mapping to the model's outputs. If a tensor, it is expected to
            map output names (strings) to scalar coefficients.

        sample_weight_mode : None, str, list or dict, optional
            If you need to do timestep-wise sample weighting (2D weights), set
            this to ``"temporal"``. ``None`` defaults to sample-wise weights
            (1D). If the model has multiple outputs, you can use a different
            ``sample_weight_mode`` on each output by passing a dictionary or a
            list of modes.

        weighted_metrics : list, optional
            List of metrics to be evaluated and weighted by ``sample_weight``
            or ``class_weight`` during training and testing.

        target_tensors : Tensor, optional
            By default, Keras will create placeholders for the model's target,
            which will be fed with the target data during training. If instead
            you would like to use your own target tensors (in turn, Keras will
            not expect external Numpy data for these targets at training time),
            you can specify them via the ``target_tensors`` argument. It can be
            a single tensor (for a single-output model), a list of tensors, or
            a dict mapping output names to target tensors.

        **kwargs
            When using the Theano/CNTK backends, these arguments are passed
            into ``K.function``. When using the TensorFlow backend, these
            arguments are passed into ``tf.Session.run``.

        Raises
        ------
        ValueError
            In case of invalid arguments for ``optimizer``, ``loss``,
            ``metrics`` or ``sample_weight_mode``.
        """
        if (weighted_metrics is None) and (target_tensors is None):
            # Recent additions to compile may not be available.
            self._with_device(self.model.compile,
                              optimizer,
                              loss,
                              metrics=metrics,
                              loss_weights=loss_weights,
                              sample_weight_mode=sample_weight_mode)
        else:
            self._with_device(self.model.compile,
                              optimizer,
                              loss,
                              metrics=metrics,
                              loss_weights=loss_weights,
                              sample_weight_mode=sample_weight_mode,
                              weighted_metrics=weighted_metrics,
                              target_tensors=target_tensors)

    def fit(self,
            x=None,
            y=None,
            batch_size=None,
            epochs=1,
            verbose=1,
            callbacks=None,
            validation_split=0.0,
            validation_data=None,
            shuffle=True,
            class_weight=None,
            sample_weight=None,
            initial_epoch=0,
            steps_per_epoch=None,
            validation_steps=None):
        """Trains the model for a fixed number of epochs (iterations on a
        dataset).

        Parameters
        ----------
        x : numpy.ndarray or list of numpy.ndarray, optional
            Numpy array of training data, or list of Numpy arrays if the model
            has multiple inputs. If all inputs in the model are named, you can
            also pass a dictionary mapping input names to Numpy arrays. Can be
            ``None`` (default) if feeding from framework-native tensors.

        y : numpy.ndarray or list of numpy.ndarray, optional
            Numpy array of target data, or list of Numpy arrays if the model
            has multiple outputs. If all outputs in the model are named, you
            can also pass a dictionary mapping output names to Numpy arrays.
            Can be ``None`` (default) if feeding from framework-native tensors.

        batch_size : int or None, optional
            Integer or ``None``. Number of samples per gradient update. If
            unspecified, it will default to 32.

        epochs : int, optional
            The number of times to iterate over the training data arrays.

        verbose : int, optional
            One of 0, 1, or 2. Verbosity mode. 0 = silent, 1 = verbose, 2 = one
            log line per epoch.

        callbacks : list of keras.callbacks.Callback
            List of callbacks to be called during training. See
            `callbacks <https://keras.io/callbacks>`_.

        validation_split : float, optional
            Float between 0 and 1. The fraction of the training data to be used
            as validation data. The model will set apart this fraction of the
            training data, will not train on it, and will evaluate the loss and
            any model metrics on this data at the end of each epoch.

        validation_data : tuple, optional
            Data on which to evaluate the loss and any model metrics at the end
            of each epoch. The model will not be trained on this data. This
            could be a tuple ``(x_val, y_val)`` or a tuple ``(x_val, y_val,
            val_sample_weights)``.

        shuffle : bool, optional
            Boolean, whether to shuffle the training data before each epoch.
            Has no effect when ``steps_per_epoch`` is not None.

        class_weight : dict, optional
            Optional dictionary mapping class indices (integers) to a weight
            (float) to apply to the model's loss for the samples from this
            class during training. This can be useful to tell the model to
            "pay more attention" to samples from an under-represented class.

        sample_weight : numpy.ndarray, optional
            Optional array of the same length as ``x``, containing weights to
            apply to the model's loss for each sample. In the case of temporal
            data, you can pass a 2D array with shape (samples,
            sequence_length), to apply a different weight to every timestep of
            every sample. In this case you should make sure to specify
            ``sample_weight_mode="temporal"`` in ``compile()``.

        initial_epoch : int, optional
            Epoch at which to start training (useful for resuming a previous
            training run).

        steps_per_epoch : int, optional
            Total number of steps (batches of samples) before declaring one
            epoch finished and starting the next epoch. When training with
            Input Tensors such as TensorFlow data tensors, the default ``None``
            is equal to the number of unique samples in your dataset divided by
            the batch size, or 1 if that cannot be determined.

        validation_steps : int, optional
            Only relevant if ``steps_per_epoch`` is specified. Total number of
            steps (batches of samples) to validate before stopping.

        Returns
        -------
        A ``History`` instance. Its ``history`` attribute contains all
        information collected during training.

        Raises
        ------
        ValueError
            In case of mismatch between the provided input data and what the
            model expects.
        """
        return self._with_device(self.model.fit,
                                 x=x,
                                 y=y,
                                 batch_size=batch_size,
                                 epochs=epochs,
                                 verbose=verbose,
                                 callbacks=callbacks,
                                 validation_split=validation_split,
                                 validation_data=validation_data,
                                 shuffle=shuffle,
                                 class_weight=class_weight,
                                 sample_weight=sample_weight,
                                 initial_epoch=initial_epoch,
                                 steps_per_epoch=steps_per_epoch,
                                 validation_steps=validation_steps)

    def evaluate(self,
                 x=None,
                 y=None,
                 batch_size=None,
                 verbose=1,
                 sample_weight=None,
                 steps=None):
        """Returns the loss value & metrics values for the model in test mode.

        Computation is done in batches.

        Arguments
        ---------
        x : numpy.ndarray or dict of numpy.ndarray, optional
            Numpy array of test data, or list of Numpy arrays if the model has
            multiple inputs. If all inputs in the model are named, you can also
            pass a dictionary mapping input names to Numpy arrays. Can be
            ``None`` (default) if feeding from framework-native tensors.

        y : numpy.ndarray, optional
            Numpy array of target data, or list of Numpy arrays if the model
            has multiple outputs. If all outputs in the model are named, you
            can also pass a dictionary mapping output names to Numpy arrays.
            Can be ``None`` (default) if feeding from framework-native tensors.

        batch_size : int, optional
            If unspecified, it will default to 32.

        verbose : int, optional
            Verbosity mode, 0 or 1.

        sample_weight : numpy.ndarray, optional
            Array of weights to weight the contribution of different samples to
            the loss and metrics.

        steps : int, optional
            Total number of steps (batches of samples) before declaring the
            evaluation round finished. Ignored with the default value of
            ``None``.

        Returns
        -------
        Scalar test loss (if the model has a single output and no metrics) or
        list of scalars (if the model has multiple outputs and/or metrics). The
        attribute ``model.metrics_names`` will give you the display labels for
        the scalar outputs.
        """
        return self._with_device(self.model.evaluate,
                                 x=x,
                                 y=y,
                                 batch_size=batch_size,
                                 verbose=verbose,
                                 sample_weight=sample_weight,
                                 steps=steps)

    def predict(self, x,
                batch_size=None,
                verbose=0,
                steps=None):
        """Generates output predictions for the input samples.

        Computation is done in batches.

        Arguments
        ---------
        x : numpy.ndarray or list of numpy.ndarray
            The input data, as a Numpy array (or list of Numpy arrays if the
            model has multiple outputs).

        batch_size : int, optional
            If unspecified, it will default to 32.

        verbose : int, optional
            Verbosity mode, 0 or 1.

        steps : int, optional
            Total number of steps (batches of samples) before declaring the
            prediction round finished. Ignored with the default value of
            ``None``.

        Returns
        -------
        Numpy array(s) of predictions.

        Raises
        ------
        ValueError
            In case of mismatch between the provided input data and the model's
            expectations, or in case a stateful model receives a number of
            samples that is not a multiple of the batch size.
        """
        return self._with_device(self.model.predict,
                                 x,
                                 batch_size=batch_size,
                                 verbose=verbose,
                                 steps=steps)

    def train_on_batch(self,
                       x,
                       y,
                       sample_weight=None,
                       class_weight=None):
        """Runs a single gradient update on a single batch of data.

        Arguments
        ---------
        x : numpy.ndarray or list of numpy.ndarray or dict of numpy.ndarray
            Numpy array of training data, or list of Numpy arrays if the model
            has multiple inputs. If all inputs in the model are named, you can
            also pass a dictionary mapping input names to Numpy arrays.

        y : numpy.ndarray or list of numpy.ndarray or dict of numpy.ndarray
            Numpy array of target data, or list of Numpy arrays if the model
            has multiple outputs. If all outputs in the model are named, you
            can also pass a dictionary mapping output names to Numpy arrays.

        sample_weight : numpy.ndarray, optional
            Optional array of the same length as ``x``, containing weights to
            apply to the model's loss for each sample. In the case of temporal
            data, you can pass a 2D array with shape (samples,
            sequence_length), to apply a different weight to every timestep of
            every sample. In this case you should make sure to specify
            ``sample_weight_mode="temporal"`` in ``compile()``.

        class_weight : dict, optional
            Optional dictionary mapping class indices (integers) to a weight
            (float) to apply to the model's loss for the samples from this
            class during training. This can be useful to tell the model to
            "pay more attention" to samples from an under-represented class.

        Returns
        -------
        Scalar training loss (if the model has a single output and no metrics)
        or list of scalars (if the model has multiple outputs and/or metrics).
        The attribute ``model.metrics_names`` will give you the display labels
        for the scalar outputs.
        """
        return self._with_device(self.model.train_on_batch,
                                 x,
                                 y,
                                 sample_weight=sample_weight,
                                 class_weight=class_weight)

    def test_on_batch(self, x, y,
                      sample_weight=None):
        """Test the model on a single batch of samples.

        Arguments
        ---------
        x : numpy.ndarray or list of numpy.ndarray or dict of numpy.ndarray
            Numpy array of test data, or list of Numpy arrays if the model has
            multiple inputs. If all inputs in the model are named, you can also
            pass a dictionary mapping input names to Numpy arrays.

        y : numpy.ndarray or list of numpy.ndarray or dict of numpy.ndarray
            Numpy array of target data, or list of Numpy arrays if the model
            has multiple outputs. If all outputs in the model are named, you
            can also pass a dictionary mapping output names to Numpy arrays.

        sample_weight : numpy.ndarray, optional
            Optional array of the same length as ``x``, containing weights to
            apply to the model's loss for each sample. In the case of temporal
            data, you can pass a 2D array with shape (samples,
            sequence_length), to apply a different weight to every timestep of
            every sample. In this case you should make sure to specify
            ``sample_weight_mode="temporal"`` in ``compile()``.

        Returns
        -------
        Scalar test loss (if the model has a single output and no metrics) or
        list of scalars (if the model has multiple outputs and/or metrics). The
        attribute model.metrics_names will give you the display labels for the
        scalar outputs.
        """
        return self._with_device(self.model.test_on_batch,
                                 x,
                                 y,
                                 sample_weight=sample_weight)

    def predict_on_batch(self, x):
        """Returns predictions for a single batch of samples.

        Arguments
        ---------
        x : numpy.ndarray
            Input samples, as a Numpy array.

        Returns
        -------
        Numpy array(s) of predictions.
        """
        return self._with_device(self.model.predict_on_batch,
                                 x)


class ConvolutionalNetwork(BaseModel):
    """Generates a standard ConvNet architechture with Conv + BN + ReLU
    + Maxpool layers.

    Parameters
    ----------
    input_shape : tuple of ints, length 2 or 3
        The shape of the input data, excluding the batch dimension.

    num_filters : tuple of int, optional
        The number of convolution filters in each convolution layer. Default is
        ``(64, 64, 64, 64, 64)``, i.e. with five layers.

    filter_sizes : tuple of int, optional
        The size of the convolution filters in each convolution layer. Must
        have the same length as ``num_filters``. Default is ``(3, 3, 3, 3,
        3)``, i.e. with five layers.

    subsample : tuple of bool, optional
        Whether or not to perform subsampling at each of the layers. Must have
        the same length as ``num_filters``. Default is ``(True, True, True,
        True, True)``, which means to subsample after each convolution layer's
        activation function.

    activations : str or tuple of str or Activation, optional
        The activations to use in each subsampling path. If a single str or
        Layer, the same activation will be used for all layers. If a tuple,
        then it must have the same length as ``num_conv_layers``. Default
        is ``"relu"``.

    kernel_regularizer : str, keras.regularizers.Regularizer or Callable,
            optional
        Regularizer function applied to the convolution weights.

    bias_regularizer : str, keras.regularizers.Regularizer or Callable,
            optional
        Regularizer function applied to the convolution bias vectors.

    dense_sizes : tuple of int, optional
        The number of dense layers following the convolution. Default is
        ``(1,)``, which means to output a single value.

    dense_activations : str or Activation, optional
        The activation to use for the dense layers and the network output.
        Default is ``"sigmoid"``.

    use_batch_normalization : bool, optional
        Whether or not to use batch normalization after each convolution in the
        encoding part. Default is True, use batch normalization.

    dropout_rate : float, optional
        Float in [0, 1]. The dropout rate for the dense layers. A dropout rate
        of 0 means no dropout is used. Default is ``0.5``.

    use_maxpool : bool, optional
        Whether or not to use maxpooling instead of strided convolutions when
        subsampling. Default is ``True``, use maxpooling.

    data_format : str, optional
        One of ``channels_last`` (default) or ``channels_first``. The ordering
        of the dimensions in the inputs. ``channels_last`` corresponds to
        inputs with shape ``(batch, height, width, channels)`` while
        ``channels_first`` corresponds to inputs with shape ``(batch, channels,
        height, width)``. It defaults to the ``image_data_format`` value found
        in your Keras config file at ``~/.keras/keras.json``. If you never set
        it, then it will be "channels_last".

    device : str, optional
        A particular device to run the model on. Default is ``None``, which
        means to run on the default device (usually ``"/device:GPU:0"``). Use
        ``nethin.utils.Helper.get_device()`` to see available devices.

    name : str, optional
        The name of the network. Default is ``"ConvolutionalNetwork"``.

    Examples
    --------
    >>> import nethin
    >>> import numpy as np
    >>> np.random.seed(42)
    >>> import tensorflow as tf
    >>> tf.set_random_seed(42)
    >>>
    >>> input_shape = (128, 128, 1)
    >>> num_filters = (16, 16)
    >>> filter_sizes = (3, 3)
    >>> subsample = (True, True)
    >>> activations = ("relu", "relu")
    >>> dense_sizes = (1,)
    >>> dense_activations = "sigmoid"
    >>> use_batch_normalization = True
    >>> dropout_rate = 0.5
    >>> use_maxpool = True
    >>> data_format = "channels_last"
    >>> device = "/device:CPU:0"
    >>>
    >>> X = np.random.randn(*input_shape)
    >>> X = X[np.newaxis, ...]
    >>>
    >>> model = nethin.models.ConvolutionalNetwork(input_shape=input_shape,
    ...                                            num_filters=num_filters,
    ...                                            filter_sizes=filter_sizes,
    ...                                            subsample=subsample,
    ...                                            activations=activations,
    ...                                            dense_sizes=dense_sizes,
    ...                                            dense_activations=dense_activations,
    ...                                            use_batch_normalization=use_batch_normalization,
    ...                                            dropout_rate=dropout_rate,
    ...                                            use_maxpool=use_maxpool,
    ...                                            data_format=data_format,
    ...                                            device=device)
    >>> model.input_shape
    (128, 128, 1)
    >>> X.shape
    (1, 128, 128, 1)
    >>> model.compile(optimizer="Adam", loss="mse")
    >>> Y = model.predict_on_batch(X)
    >>> Y.shape
    (1, 1)
    >>> np.abs(np.sum(Y - X) - 9986) < 1.0
    True
    """
    def __init__(self,
                 input_shape,
                 num_filters=(64, 64, 64, 64, 64),
                 filter_sizes=(3, 3, 3, 3, 3),
                 subsample=(True, True, True, True, True),
                 activations="relu",
                 kernel_regularizer=None,
                 bias_regularizer=None,
                 dense_sizes=(1,),
                 dense_activations=("sigmoid",),
                 use_batch_normalization=True,
                 dropout_rate=0.5,
                 use_maxpool=True,
                 data_format=None,
                 device=None,
                 name="ConvolutionalNetwork"):

        super(ConvolutionalNetwork, self).__init__(
                "nethin.models.ConvolutionalNetwork",
                data_format=data_format,
                device=device,
                name=name)

        self.input_shape = tuple([int(s) for s in input_shape])
        assert(len(self.input_shape) in [2, 3])
        self._input_dim = len(self.input_shape) - 1

        if len(num_filters) < 1:
            raise ValueError("``num_conv_layers`` must have length at least "
                             "1.")
        else:
            self.num_filters = tuple(num_filters)

        self.filter_sizes = tuple(filter_sizes)
        assert(len(self.num_filters) == len(self.filter_sizes))

        self.subsample = tuple([bool(s) for s in subsample])
        assert(len(self.num_filters) == len(self.subsample))

        if isinstance(activations, str) or activations is None:

            activations = [self._with_device(Activation, activations)
                           for i in range(len(self.num_filters))]
            self.activations = tuple(activations)

        if isinstance(activations, Activation):

            raise ValueError("May not be able to reuse the activation for "
                             "each layer. Pass a tuple with the activations "
                             "for each layer instead.")

        elif len(activations) != len(self.num_filters):
            raise ValueError("``activations`` should have the same length as "
                             "``num_conv_layers``.")

        elif isinstance(activations, (list, tuple)):

            _activations = [None] * len(activations)
            for i in range(len(activations)):
                if isinstance(activations[i], str) or activations[i] is None:
                    _activations[i] = self._with_device(Activation,
                                                        activations[i])
                else:
                    _activations[i] = activations[i]

            self.activations = tuple(_activations)

        else:
            raise ValueError("``activations`` must be a str, or a tuple of "
                             "str or ``Activation``.")

        self.kernel_regularizer = keras.regularizers.get(kernel_regularizer)
        self.bias_regularizer = keras.regularizers.get(bias_regularizer)

        self.dense_sizes = tuple([int(s) for s in dense_sizes])

        if isinstance(dense_activations, str):
            _activations = [self._with_device(Activation, dense_activations)
                            for i in range(len(self.dense_sizes))]
            self.dense_activations = tuple(_activations)

        elif len(dense_activations) != len(self.dense_sizes):
            raise ValueError("``dense_activations`` should have the same "
                             "length as `dense_sizes``.")

        elif isinstance(dense_activations, (list, tuple)):

            _activations = [None] * len(dense_activations)
            for i in range(len(dense_activations)):
                _activations[i] = self._with_device(Activation,
                                                    dense_activations[i])
            self.dense_activations = tuple(_activations)

        else:
            raise ValueError("``dense_activations`` must be a str, or a tuple "
                             "of str or ``Activation``.")

        self.use_batch_normalization = bool(use_batch_normalization)

        if isinstance(dropout_rate, (int, float)):
            do = [max(0.0, min(float(dropout_rate), 1.0))
                  for i in range(len(self.dense_sizes))]
            self.dropout_rate = tuple(do)

        elif len(dropout_rate) != len(self.dense_sizes):
            raise ValueError("``dropout_rate`` should have the same length as "
                             "``dense_sizes``.")

        elif isinstance(dropout_rate, (list, tuple)):

            do = [max(0.0, min(float(dropout_rate[i]), 1.0))
                  for i in range(len(dropout_rate))]
            self.dropout_rate = tuple(do)

        else:
            raise ValueError("``dropout_rate`` must be a ``float``, or a "
                             "tuple of ``float``.")

        self.use_maxpool = bool(use_maxpool)

        if self.data_format == "channels_last":
            if self._input_dim == 1:
                self._axis = 2  # (B, W, C)
            else:
                self._axis = 3  # (B, H, W, C)
        else:  # data_format == "channels_first":
            self._axis = 1  # (B, C, H, W) or (B, C, W)

        self.model = self._with_device(self._generate_model)

    def _generate_model(self):

        inputs = Input(shape=self.input_shape)
        x = inputs

        # Build the network
        for i in range(len(self.num_filters)):

            num_filters_i = self.num_filters[i]
            filter_size_i = self.filter_sizes[i]
            activation_i = self.activations[i]
            subsample_i = self.subsample[i]

            if self._input_dim == 1:
                if self.data_format == "channels_last":
                    x = Convolution1D(
                            num_filters_i,
                            (filter_size_i,),
                            strides=(1,),
                            padding="same",
                            kernel_regularizer=self.kernel_regularizer,
                            bias_regularizer=self.bias_regularizer)(x)
                else:
                    x = layers.Convolution1D(
                            num_filters_i,
                            (filter_size_i,),
                            strides=(1,),
                            padding="same",
                            data_format=self.data_format,
                            kernel_regularizer=self.kernel_regularizer,
                            bias_regularizer=self.bias_regularizer)(x)
            else:  # self._input_dim = 2
                x = Convolution2D(
                        num_filters_i,
                        (filter_size_i, filter_size_i),
                        strides=(1, 1),
                        padding="same",
                        data_format=self.data_format,
                        kernel_regularizer=self.kernel_regularizer,
                        bias_regularizer=self.bias_regularizer)(x)

            if self.use_batch_normalization:
                x = BatchNormalization(axis=self._axis)(x)

            x = activation_i(x)

            if subsample_i:
                if self.use_maxpool:
                    if self._input_dim == 1:
                        if self.data_format == "channels_last":
                            x = MaxPooling1D(pool_size=2,
                                             strides=2,
                                             padding="same")(x)
                        else:
                            x = layers.MaxPooling1D(
                                            pool_size=2,
                                            strides=2,
                                            padding="same",
                                            data_format=self.data_format)(x)
                    else:  # self._input_dim == 2:
                        x = MaxPooling2D(pool_size=(2, 2),
                                         strides=(2, 2),
                                         padding="same",
                                         data_format=self.data_format)(x)
                else:
                    if self._input_dim == 1:
                        if self.data_format == "channels_last":
                            x = Convolution1D(
                                    num_filters_i,
                                    (3,),
                                    strides=(2,),
                                    padding="same",
                                    kernel_regularizer=self.kernel_regularizer,
                                    bias_regularizer=self.bias_regularizer)(x)
                        else:
                            x = layers.Convolution1D(
                                    num_filters_i,
                                    (3,),
                                    strides=(2,),
                                    padding="same",
                                    data_format=self.data_format,
                                    kernel_regularizer=self.kernel_regularizer,
                                    bias_regularizer=self.bias_regularizer)(x)
                    else:  # self._input_dim = 2
                        x = Convolution2D(
                                num_filters_i,
                                (3, 3),
                                strides=(2, 2),
                                padding="same",
                                data_format=self.data_format,
                                kernel_regularizer=self.kernel_regularizer,
                                bias_regularizer=self.bias_regularizer)(x)

        if len(self.dense_sizes) > 0:
            x = Flatten()(x)

            for i in range(len(self.dense_sizes)):
                size_i = self.dense_sizes[i]
                activation_i = self.dense_activations[i]
                dropout_rate_i = self.dropout_rate[i]

                x = Dense(size_i)(x)
                if activation_i is not None:
                    x = activation_i(x)

                # Don't apply dropout to the last layer
                if dropout_rate_i > 0.0 and (i < len(self.dense_sizes) - 1):
                    x = Dropout(dropout_rate_i)(x)

        outputs = x

        # Create model
        model = Model(inputs, outputs, name=self.name)

        return model


class FullyConvolutionalNetwork(BaseModel):
    """Generates a standard FCN architechture with Conv + BN + ReLU layers.

    Parameters
    ----------
    input_shape : tuple of ints, length 3
        The shape of the input data, excluding the batch dimension.

    output_channels : int
        The number of output channels of the network.

    num_filters : tuple of int, optional
        The number of convolution filters in each convolution layer. Default is
        ``(64, 64, 64, 64, 64)``, i.e. with five layers.

    filter_sizes : tuple of int, optional
        The size of the convolution filters in each convolution layer. Must
        have the same length as ``num_filters``. Default is ``(3, 3, 3, 3,
        3)``, i.e. with five layers.

    activations : str or tuple of str or Activation, optional
        The activations to use in each subsampling path. If a single str or
        Layer, the same activation will be used for all layers. If a tuple,
        then it must have the same length as ``num_conv_layers``. Default
        is "relu".

    use_batch_normalization : bool or tuple of bool, optional
        Whether or not to use batch normalization after each convolution in the
        encoding part. Default is True, use batch normalization for all layers.

    data_format : str, optional
        One of ``channels_last`` (default) or ``channels_first``. The ordering
        of the dimensions in the inputs. ``channels_last`` corresponds to
        inputs with shape ``(batch, height, width, channels)`` while
        ``channels_first`` corresponds to inputs with shape ``(batch, channels,
        height, width)``. It defaults to the ``image_data_format`` value found
        in your Keras config file at ``~/.keras/keras.json``. If you never set
        it, then it will be "channels_last".

    device : str, optional
        A particular device to run the model on. Default is ``None``, which
        means to run on the default device (usually "/gpu:0"). Use
        ``nethin.utils.Helper.get_device()`` to see available devices.

    name : str, optional
        The name of the network. Default is "FullyConvolutionalNetwork".

    Examples
    --------
    >>> import nethin
    >>> import numpy as np
    >>> np.random.seed(42)
    >>> import tensorflow as tf
    >>> tf.set_random_seed(42)
    >>>
    >>> input_shape = (128, 128, 1)
    >>> output_channels = 1
    >>> num_filters = (16, 16)
    >>> filter_sizes = (3, 3)
    >>> activations = ("relu", "relu")
    >>> use_batch_normalization = True
    >>> data_format = "channels_last"
    >>> device = "/device:CPU:0"
    >>>
    >>> X = np.random.randn(*input_shape)
    >>> X = X[np.newaxis, ...]
    >>>
    >>> model = nethin.models.FullyConvolutionalNetwork(input_shape=input_shape,
    ...                                                 output_channels=output_channels,
    ...                                                 num_filters=num_filters,
    ...                                                 filter_sizes=filter_sizes,
    ...                                                 activations=activations,
    ...                                                 use_batch_normalization=use_batch_normalization,
    ...                                                 data_format=data_format,
    ...                                                 device=device)
    >>> model.input_shape
    (128, 128, 1)
    >>> model.output_channels
    1
    >>> X.shape
    (1, 128, 128, 1)
    >>> model.compile(optimizer="Adam", loss="mse")
    >>> Y = model.predict_on_batch(X)
    >>> Y.shape
    (1, 128, 128, 1)
    >>> np.abs(np.sum(Y - X) - 2487) < 1.0
    True
    """
    def __init__(self,
                 input_shape,
                 output_channels,
                 num_filters=(64, 64, 64, 64, 64),
                 filter_sizes=(3, 3, 3, 3, 3),
                 activations="relu",
                 use_batch_normalization=True,
                 data_format=None,
                 device=None,
                 name="FullyConvolutionalNetwork"):

        super(FullyConvolutionalNetwork, self).__init__(
                "nethin.models.FullyConvolutionalNetwork",
                data_format=data_format,
                device=device,
                name=name)

        self.input_shape = tuple([int(s) for s in input_shape])
        self.output_channels = int(output_channels)

        if len(num_filters) < 1:
            raise ValueError("``num_filters`` must have length at least 1.")
        else:
            self.num_filters = tuple(num_filters)

        self.filter_sizes = tuple(filter_sizes)

        assert(len(self.num_filters) == len(self.filter_sizes))

        if isinstance(activations, str) or activations is None:

            activations = [self._with_device(Activation, activations)
                           for i in range(len(self.num_filters))]
            self.activations = tuple(activations)

        if isinstance(activations, Activation):

            raise ValueError("May not be able to reuse the activation for "
                             "each layer. Pass a tuple with the activations "
                             "for each layer instead.")

        elif len(activations) != len(self.num_filters):
            raise ValueError("``activations`` should have the same length as "
                             "``num_conv_layers``.")

        elif isinstance(activations, (list, tuple)):

            _activations = [None] * len(activations)
            for i in range(len(activations)):
                if isinstance(activations[i], str) or activations[i] is None:
                    _activations[i] = self._with_device(Activation, activations[i])
                else:
                    _activations[i] = activations[i]

            self.activations = tuple(_activations)

        else:
            raise ValueError("``activations`` must be a str, or a tuple of "
                             "str or ``Activation``.")

        if isinstance(use_batch_normalization, bool):
            use_batch_normalization = [use_batch_normalization] \
                    * len(self.num_filters)
            self.use_batch_normalization = tuple(use_batch_normalization)

        elif len(use_batch_normalization) != len(self.num_filters):
            raise ValueError("``use_batch_normalization`` should have the "
                             "same length as ``num_filters``.")

        elif isinstance(use_batch_normalization, (list, tuple)):

            use_bn = [None] * len(use_batch_normalization)
            for i in range(len(use_batch_normalization)):
                use_bn[i] = bool(use_batch_normalization[i])
            self.use_batch_normalization = tuple(use_bn)

        if self.data_format == "channels_last":
            self._axis = 3
        else:  # data_format == "channels_first":
            self._axis = 1

        self.model = self._with_device(self._generate_model)

    def _generate_model(self):

        inputs = Input(shape=self.input_shape)
        x = inputs

        # Build the network
        for i in range(len(self.num_filters)):

            num_filters = self.num_filters[i]
            filter_size = self.filter_sizes[i]
            activation_function = self.activations[i]
            use_batch_normalization = self.use_batch_normalization[i]

            x = Convolution2D(num_filters,
                              (filter_size, filter_size),
                              strides=(1, 1),
                              padding="same",
                              data_format=self.data_format)(x)
            if use_batch_normalization:
                x = BatchNormalization(axis=self._axis)(x)
            x = activation_function(x)

        # Final convolution to generate the requested output number of channels
        x = Convolution2D(self.output_channels,
                          (1, 1),  # Filter size
                          strides=(1, 1),
                          padding="same",
                          data_format=self.data_format)(x)
        outputs = x

        # Create model
        model = Model(inputs, outputs, name=self.name)

        return model


class UNet(BaseModel):
    """Generates the U-Net model by Ronneberger et al. (2015) [1]_.

    Parameters
    ----------
    input_shape : tuple of ints, length 3
        The shape of the input data, excluding the batch dimension.

    output_channels : int
        The number of output channels of the network.

    num_conv_layers : tuple of int, optional
        Must be of length at least one. The number of chained convolutions
        for each subsampling path. Default is ``(2, 2, 2, 2, 1)``, as was used
        by Ronneberger et al. (2015).

    num_filters : tuple of int, optional
        The number of convolution filters in each subsampling path. Must have
        the same length as ``num_conv_layers``. Default is ``(64, 128, 256,
        512, 1024)``, as was used by Ronneberger et al. (2015).

    filter_sizes : int or tuple of int, optional
        The filter size to use in each subsampling path. If a single int, the
        same filter size will be used in all layers. If a tuple, then it must
        have the same length as ``num_conv_layers``. Default is 3, as was used
        by Ronneberger et al. (2015).

    activations : str or tuple of str or Activation, optional
        The activations to use in each subsampling path. If a single str or
        Layer, the same activation will be used for all layers. If a tuple,
        then it must have the same length as ``num_conv_layers``. Default
        is "relu".

    output_activation : str or Activation, optional
        The final output activation. If set, make sure you set the last element
        of ``dense_activations`` to ``None`` in order to not apply two
        activations to the output. Default is no activation ("linear"
        activation).

    use_downconvolution : bool, optional
        If True, uses downsampling followed by a 2x2 convolution for spatial
        downsampling. Default is False, which means to not use downconvolution.

    use_upconvolution : bool, optional
        The use of upsampling followed by a convolution can reduce artifacts
        that appear when e.g. deconvolutions with ``stride > 1`` are used.
        Default is True, which means to use upsampling followed by a 2x2
        convolution (denoted "upconvolution" in [1]_).

    use_strided_convolution : bool, optional
        If True, uses strided convolution for downsampling. Default is False,
        which means to not use strided convolutions.

    use_strided_deconvolution : bool, optional
        If True, uses strided deconvolution for upsampling. Default is False,
        which means to not use strided deconvolutions.

    use_maxpooling : bool, optional
        If True, uses 2x2 maxpooling for downsampling. Default is True, which
        means to use maxpooling for downsampling.

    use_maxunpooling : bool, optional
        If True, uses 2x2 maxunpooling for upsampling. Default is False, which
        means to not use unpooling.

    use_maxunpooling_mask : bool, optional
        If ``use_maxunpooling=True`` and  ``use_maxunpooling_mask=True``, then
        the maxunpooling will use the sites of the maximum values from the
        maxpooling operation during the unpooling. Default is False, do not use
        the mask during unpooling.

    use_deconvolutions : bool, optional
        Use deconvolutions (transposed convolutinos) in the deconding part
        instead of convolutions. This should have only small practical effect,
        since deconvolutions are also convolutions, but may be preferred in
        some cases. Default is False, do not use deconvolutions in the decoding
        part.

    use_batch_normalization : bool, optional
        Whether or not to use batch normalization after each convolution in the
        encoding part. Default is False, do not use batch normalization.

    dense_sizes : tuple of int, optional
        The number of dense layers following the convolution. Default is
        ``[]``, which means to have no dense layers.

    dense_activations : str or Activation, optional
        The activation to use for the dense layers and the network output. You
        may want to set ``output_activation=None`` or the last element of
        ``dense_activations`` to ``None`` in order to not apply two activations
        to the output. Default is ``"relu"``.

    dense_dropout : bool, optional
        The rate at which weights are dropped. Default is 0.5, which means that
        half of the weights are dropped in each iteration.

    kernel_initializer : str, keras.Initializer or Callable, optional
        The initialiser to use for the weights of all layers. Default is
        ``"glorot_uniform"``.

    bias_initializer : str, keras.Initializer or Callable, optional
        The initialiser to use for all biases in all layers. Default is
        ``"zeros"``, which means to initialise all biases to zero.

    kernel_regularizer : str, keras.regularizers.Regularizer or Callable,
            optional
        Regularizer function applied to the `kernel` weights matrix.

    bias_regularizer : str, keras.regularizers.Regularizer or Callable,
            optional
        Regularizer function applied to the bias vector.

    data_format : str, optional
        One of ``channels_last`` (default) or ``channels_first``. The ordering
        of the dimensions in the inputs. ``channels_last`` corresponds to
        inputs with shape ``(batch, height, width, channels)`` while
        ``channels_first`` corresponds to inputs with shape ``(batch, channels,
        height, width)``. It defaults to the ``image_data_format`` value found
        in your Keras config file at ``~/.keras/keras.json``. If you never set
        it, then it will be "channels_last".

    device : str, optional
        A particular device to run the model on. Default is ``None``, which
        means to run on the default device (usually the first GPU device). Use
        ``nethin.utils.Helper.get_device()`` to see available devices.

    name : str, optional
        The name of the network. Default is "UNet".

    References
    ----------
    .. [1] O. Ronneberger, P. Fischer and T. Brox (2015). "U-Net: Convolutional
       Networks for Biomedical Image Segmentation". arXiv:1505.04597v1 [cs.CV],
       available at: https://arxiv.org/abs/1505.04597.

    Examples
    --------
    >>> import nethin
    >>> import numpy as np
    >>> np.random.seed(42)
    >>> import tensorflow as tf
    >>> tf.set_random_seed(42)
    >>>
    >>> input_shape = (128, 128, 1)
    >>> output_shape = (128, 128, 1)
    >>> num_conv_layers = (2, 1)
    >>> num_filters = (32, 64)
    >>> filter_sizes = 3
    >>> activations = "relu"
    >>> use_upconvolution = True
    >>> use_deconvolutions = True
    >>> data_format = None
    >>>
    >>> X = np.random.randn(*input_shape)
    >>> X = X[np.newaxis, ...]
    >>>
    >>> model = nethin.models.UNet(input_shape=input_shape,
    ...                            output_channels=output_shape[-1],
    ...                            num_conv_layers=num_conv_layers,
    ...                            num_filters=num_filters,
    ...                            filter_sizes=filter_sizes,
    ...                            activations=activations,
    ...                            use_upconvolution=use_upconvolution,
    ...                            use_deconvolutions=use_deconvolutions,
    ...                            data_format=data_format)
    >>> model.input_shape
    (128, 128, 1)
    >>> model.output_channels
    1
    >>> model.compile(optimizer="Adam", loss="mse")
    >>> X.shape
    (1, 128, 128, 1)
    >>> Y = model.predict_on_batch(X)
    >>> Y.shape
    (1, 128, 128, 1)
    >>> np.abs(np.sum(Y - X) - 1500.0) < 5.0
    True
    """
    def __init__(self,
                 input_shape,
                 output_channels=1,
                 num_conv_layers=[2, 2, 2, 2, 1],
                 num_filters=[64, 128, 256, 512, 1024],
                 filter_sizes=3,
                 activations="relu",
                 output_activation=None,
                 use_downconvolution=False,
                 use_upconvolution=True,
                 use_strided_convolution=False,
                 use_strided_deconvolution=False,
                 use_maxpooling=True,
                 use_maxunpooling=False,
                 use_maxunpooling_mask=False,
                 use_deconvolutions=False,
                 use_batch_normalization=False,
                 dense_sizes=[],
                 dense_activations="relu",
                 dense_dropout=0.5,
                 kernel_initializer="glorot_uniform",
                 bias_initializer="zeros",
                 kernel_regularizer=None,
                 bias_regularizer=None,
                 data_format=None,
                 device=None,
                 name="UNet",
                 _model=None):

        super(UNet, self).__init__("nethin.models.UNet",
                                   data_format=data_format,
                                   device=device,
                                   name=name)

#        if input_tensor is None and input_shape is None:
#            raise ValueError("Both input_shape and input_tensor can not be "
#                             "None. ")
#        else:
#            if input_tensor is not None:
#                if not K.is_keras_tensor(input_tensor):
#                    raise ValueError('"input_tensor" is not a Keras tensor.')
#            self.input_tensor = input_tensor
#            if input_shape is not None:
#                if len(input_shape) != 3:
#                    raise ValueError('"input_shape" must be a tuple of '
#                                     'length 3.')
#            self.input_shape = tuple([int(s) for s in input_shape])

        if input_shape is not None:
            if len(input_shape) != 3:
                raise ValueError('"input_shape" must be a tuple of length 3.')
        self.input_shape = tuple([int(s) for s in input_shape])

        self.output_channels = int(output_channels)

        if len(num_conv_layers) < 1:
            raise ValueError("``num_conv_layers`` must have length at least "
                             "1.")
        else:
            self.num_conv_layers = tuple(num_conv_layers)

        self.num_filters = tuple([int(nf) for nf in num_filters])

        if isinstance(filter_sizes, int):
            self.filter_sizes = (filter_sizes,) * len(self.num_conv_layers)
        elif len(filter_sizes) != len(self.num_conv_layers):
                raise ValueError("``filter_sizes`` should have the same "
                                 "length as ``num_conv_layers``.")
        else:
            self.filter_sizes = tuple([int(fs) for fs in filter_sizes])

        self._activations_orig = activations
        self.activations_enc = utils.deserialize_activations(activations,
                                                             length=len(self.num_conv_layers),
                                                             device=self.device)
        self.activations_dec = utils.deserialize_activations(activations,
                                                             length=len(self.num_conv_layers),
                                                             device=self.device)
#        if isinstance(activations, six.string_types):
#            activations_enc = [self._with_device(Activation,
#                                                 activations)
#                               for i in range(len(num_conv_layers))]
#            self.activations_enc = tuple(activations_enc)
#
#            activations_dec = [self._with_device(Activation,
#                                                 activations)
#                               for i in range(len(num_conv_layers))]
#            self.activations_dec = tuple(activations_dec)
#
#        elif isinstance(activations, (list, tuple)):
#            if len(activations) != len(num_conv_layers):
#                raise ValueError("``activations`` should have the same length "
#                                 "as ``num_conv_layers``.")
#
#            activations_enc = [None] * len(activations)
#            for i in range(len(activations)):
#                if isinstance(activations[i], six.string_types):
#                    activations_enc[i] = self._with_device(Activation,
#                                                           activations[i])
#                elif isinstance(activations[i], Layer):
#                    activations_enc[i] = activations[i]
#                else:
#                    raise ValueError("``activations`` must be a str, or a "
#                                     "tuple of str or ``Activation``.")
#            self.activations_enc = tuple(activations_enc)
#
#            activations_dec = [None] * len(activations)
#            for i in range(len(activations)):
#                if isinstance(activations[i], six.string_types):
#                    activations_dec[i] = self._with_device(Activation,
#                                                           activations[i])
#                elif isinstance(activations[i], Layer):
#                    activations_dec[i] = activations[i]
#                else:
#                    raise ValueError("``activations`` must be a str, or a "
#                                     "tuple of str or ``Activation``.")
#            self.activations_dec = tuple(activations_dec)
#
#        else:
#            raise ValueError("``activations`` must be a str, or a tuple of "
#                             "str or ``Activation``.")

        self._output_activations_orig = output_activation
        if isinstance(output_activation, six.string_types):
            output_activation = self._with_device(Activation,
                                                  output_activation)
        self.output_activation = output_activation

        if use_downconvolution == False \
                and use_strided_convolution == False \
                and use_maxpooling == False:
            raise ValueError("One of ``use_downconvolution``, "
                             "``use_strided_convolution``, "
                             "``use_maxpooling`` must be ``True``.")
        if use_upconvolution == False \
                and use_strided_deconvolution == False \
                and use_maxunpooling == False:
            raise ValueError("One of ``use_upconvolution``, "
                             "``use_strided_deconvolution``, "
                             "``use_maxunpooling`` must be ``True``.")

        self.use_downconvolution = bool(use_downconvolution)
        self.use_upconvolution = bool(use_upconvolution)
        self.use_strided_convolution = bool(use_strided_convolution)
        self.use_strided_deconvolution = bool(use_strided_deconvolution)
        self.use_maxpooling = bool(use_maxpooling)
        self.use_maxunpooling = bool(use_maxunpooling)
        self.use_maxunpooling_mask = bool(use_maxunpooling_mask)
        self.use_deconvolutions = bool(use_deconvolutions)
        self.use_batch_normalization = bool(use_batch_normalization)
        self.dense_sizes = tuple([int(ds) for ds in dense_sizes])

        self._dense_activations_orig = dense_activations
        self.dense_activations = utils.deserialize_activations(
                                                  dense_activations,
                                                  length=len(self.dense_sizes),
                                                  device=self.device)

        self.dense_dropout = max(0.0, min(float(dense_dropout), 1.0))
        self.kernel_initializer = keras.initializers.get(kernel_initializer)
        self.bias_initializer = keras.initializers.get(bias_initializer)
        self.kernel_regularizer = keras.regularizers.get(kernel_regularizer)
        self.bias_regularizer = keras.regularizers.get(bias_regularizer)

        if self.data_format == "channels_last":
            self._axis = 3
        else:  # data_format == "channels_first":
            self._axis = 1

        if _model is None:
            self.model = self._with_device(self._generate_model)
        else:
            self.model = _model

    def save(self, filepath, overwrite=True, include_optimizer=True):
        """Save the model to a single HDF5 file.

        The savefile includes:
            - The model architecture, allowing to re-instantiate the model.
            - The model weights.
            - The state of the optimizer, allowing to resume training
              exactly where you left off.

        This allows you to save the entirety of the state of a model
        in a single file.

        Saved models can be reinstantiated via `keras.models.load_model`.

        The model returned by `load_model` is a compiled model ready to be used
        (unless the saved model was never compiled in the first place).

        Parameters
        ----------
        filepath : str
            Path to the file to save the weights to.

        overwrite : bool, optional
            Whether to silently overwrite any existing file at the target
            location, or provide the user with a manual prompt.

        include_optimizer : bool, optional
            If True, save optimizer's state together.
        """
        # TODO: Update pydoc text when load_model is added to Nethin!
        # TODO: This is an issue with Keras. Follow the development. See issue
        # here:
        #     https://github.com/fchollet/keras/issues/6021
        #     https://github.com/fchollet/keras/issues/5442
        # raise NotImplementedError("The save method currencly does not work in "
        #                           "Keras when there are skip connections. Use "
        #                           "``save_weights`` instead.")

        self.model.save(filepath, overwrite=overwrite,
                        include_optimizer=include_optimizer)

        # Append own config.
        with h5py.File(filepath, "r+") as f:
            f.attrs[consts.NETHIN_SAVE_KEY] = json.dumps({
                        "class_name": self.__class__.__name__,
                        "config": self.get_config()},
                    default=utils.get_json_type).encode("utf8")
            f.flush()

    @classmethod
    def load(cls,
             filepath,
             custom_objects=None,
             compile=True,
             device=None):
        """Loads a model saved via ``save``.

        Parameters
        ----------
        filepath : str
            Path to the saved model.

        custom_objects : dict, optional
            Optional dictionary mapping names (strings) to custom classes or
            functions to be considered during deserialization.

        compile : bool, optional
            Whether to compile the model after loading. Default is True, the
            model will be compiled.

        device : str, optional
            A particular device to run the model on. Default is ``None``, which
            means to run on the device defined in ``filepath``. Use
            ``nethin.utils.Helper.get_device()`` to see available devices.

        Returns
        -------
            A model instance. If an optimizer was found as part of the saved
            model, the model is already compiled. Otherwise, the model is
            uncompiled and a warning will be displayed. When ``compile`` is set
            to False, the compilation is omitted without any warning.

        Raises
        ------
        ImportError
            If h5py is not available.

        ValueError
            In case of an invalid savefile.
        """
        with h5py.File(filepath, mode="r") as f:
            # Instantiate model
            nethin_config = f.attrs.get(consts.NETHIN_SAVE_KEY)
            if nethin_config is None:
                raise ValueError("No Nethin model found in config file.")
            nethin_config = json.loads(nethin_config.decode("utf-8"))

            if "class_name" not in nethin_config:
                raise ValueError("Invalid format of config file.")
            class_name = nethin_config["class_name"]
            if class_name != cls.__name__:
                raise ValueError('File not saved by this class '
                                 '("%s"" != ""%s").'
                                 % (class_name, cls.__name__,))

            if "config" not in nethin_config:
                raise ValueError("Invalid format of config file.")
            config = nethin_config["config"]

            # Redefine the device in the model config if it was given.
            if device is None:
                if "device" in config:  # Always true
                    device = config["device"]
            else:
                config["device"] = device

        if config["use_maxunpooling"]:
            if custom_objects is None:
                custom_objects = dict()

            # custom_objects["MaxPooling2D"] = layers.MaxPooling2D
            custom_objects["MaxUnpooling2D"] = layers.MaxUnpooling2D

            if config["use_maxunpooling_mask"]:
                custom_objects["MaxPoolingMask2D"] = layers.MaxPoolingMask2D

#        # TODO: First part of if is because of a previous bug. Remove!
#        if (("maxpooling" not in config) or config["maxpooling"]) \
#                and config["use_maxunpooling"] \
#                and config["use_maxunpooling_mask"]:
#
#            _device = get_device_string(cpu=True, num=0)
#            model_ = with_device(_device,
#                                 load_model,
#                                 filepath,
#                                 custom_objects=custom_objects,
#                                 compile=False)
#            weights = model_.get_weights()
#            del model_
#
#            unet = UNet.from_config(config)
#            model = unet.model
#            model.set_weights(weights)
#
#            if compile:
#                def convert_custom_objects(obj, custom_objects={}):
#                    """Handles custom object lookup.
#
#                    Arguments
#                    ---------
#                    obj: object, dict, or list
#                        The object to convert.
#
#                    Returns
#                    -------
#                    The same structure, where occurrences
#                        of a custom object name have been replaced
#                        with the custom object.
#                    """
#                    if isinstance(obj, list):
#                        deserialized = []
#                        for value in obj:
#                            deserialized.append(convert_custom_objects(value,
#                                                                       custom_objects=custom_objects))
#                        return deserialized
#                    if isinstance(obj, dict):
#                        deserialized = {}
#                        for key, value in obj.items():
#                            deserialized[key] = convert_custom_objects(value,
#                                                                       custom_objects=custom_objects)
#                        return deserialized
#                    if obj in custom_objects:
#                        return custom_objects[obj]
#                    return obj
#
#                with h5py.File(filepath, mode="r") as f:
#                    # instantiate optimizer
#                    training_config = f.attrs.get('training_config')
#
#                    if training_config is None:
#                        warnings.warn("No training configuration found in save file: "
#                                      "the model was *not* compiled. Compile it "
#                                      "manually.")
#                        return unet
#
#                    training_config = json.loads(training_config.decode("utf-8"))
#                    optimizer_config = training_config["optimizer_config"]
#                    optimizer = keras.optimizers.deserialize(optimizer_config,
#                                                             custom_objects=custom_objects or {})
#
#                    # Recover loss functions and metrics.
#                    loss = convert_custom_objects(training_config["loss"],
#                                                  custom_objects=custom_objects or {})
#                    metrics = convert_custom_objects(training_config["metrics"],
#                                                     custom_objects=custom_objects or {})
#                    sample_weight_mode = training_config["sample_weight_mode"]
#                    loss_weights = training_config["loss_weights"]
#
#                    # Compile model.
#                    model.compile(optimizer=optimizer,
#                                  loss=loss,
#                                  metrics=metrics,
#                                  loss_weights=loss_weights,
#                                  sample_weight_mode=sample_weight_mode)
#
#                    # Set optimizer weights.
#                    if "optimizer_weights" in f:
#                        # Build train function (to get weight updates).
#                        model._make_train_function()
#                        optimizer_weights_group = f["optimizer_weights"]
#                        optimizer_weight_names = [n.decode("utf8") for n in
#                                                  optimizer_weights_group.attrs["weight_names"]]
#                        optimizer_weight_values = [optimizer_weights_group[n] for n in
#                                                   optimizer_weight_names]
#                        try:
#                            model.optimizer.set_weights(optimizer_weight_values)
#                        except ValueError:
#                            warnings.warn("Error in loading the saved optimizer "
#                                          "state. As a result, your model is "
#                                          "starting with a freshly initialized "
#                                          "optimizer.")
#        else:
        model = with_device(device,
                            load_model,
                            filepath,
                            custom_objects=custom_objects,
                            compile=compile)

        unet = UNet.from_config(config, _model=model)

        #    def _find_layer(layer_name):
        #        for layer in model.layers:
        #            if layer.name == layer_name:
        #                return layer
        #        return None
        #
        #    # Deserialise the mask if there are unpooling layers
        #    for layer in model.layers:
        #        if layer.name.startswith("maxunpool"):
        #            if isinstance(layer, layers.MaxUnpooling2D):
        #                if isinstance(layer.mask, str):
        #                    parts = layer.mask.split("/")
        #                    if len(parts) >= 2:
        #                        sought_layer_name = parts[0]
        #                        sought_layer = _find_layer(sought_layer_name)
        #                        if sought_layer is not None:
        #                            layer.mask = sought_layer.mask

        return unet

    def get_config(self):
        """Returns the config of the model.

        A model config is a Python dictionary (serializable) containing the
        configuration of a model. The same model can be reinstantiated later
        (without its trained weights) from this configuration.

        The config of a model does not include connectivity information, nor
        the model class name. These are handled by `Container` (one layer of
        abstraction above).

        Returns
        -------
        config : dict
            A Python dictionary containing the model configuration.
        """
        config = super(UNet, self).get_config()

        if "data_format" not in config:
            config["data_format"] = self.data_format

        if "device" not in config:
            config["device"] = self.device

        if "name" not in config:
            config["name"] = self.name

        config["input_shape"] = self.input_shape
        config["output_channels"] = self.output_channels
        config["num_conv_layers"] = self.num_conv_layers
        config["num_filters"] = self.num_filters
        config["filter_sizes"] = self.filter_sizes
        config["activations"] = utils.serialize_activations(self._activations_orig)
        config["output_activation"] = utils.serialize_activations(self._output_activations_orig)
        config["use_downconvolution"] = self.use_downconvolution
        config["use_upconvolution"] = self.use_upconvolution
        config["use_strided_convolution"] = self.use_strided_convolution
        config["use_strided_deconvolution"] = self.use_strided_deconvolution
        config["use_maxpooling"] = self.use_maxpooling
        config["use_maxunpooling"] = self.use_maxunpooling
        config["use_maxunpooling_mask"] = self.use_maxunpooling_mask
        config["use_deconvolutions"] = self.use_deconvolutions
        config["use_batch_normalization"] = self.use_batch_normalization
        config["kernel_initializer"] = keras.initializers.serialize(self.kernel_initializer)
        config["bias_initializer"] = keras.initializers.serialize(self.bias_initializer)
        config["kernel_regularizer"] = keras.initializers.serialize(self.kernel_regularizer)
        config["bias_regularizer"] = keras.initializers.serialize(self.bias_regularizer)

        return config

    @classmethod
    def from_config(cls, config, _model=None):
        """Creates a model from its config.

        This method is the reverse of `get_config`, capable of instantiating
        the same model from the config dictionary. It does not handle model
        connectivity (handled by Container), nor weights (handled by
        `set_weights`).

        Parameters
        ----------
        config : dict
            Typically the output of get_config.

        _model : nethin.models.UNet, optional
            A previously created Keras UNet model.

        Returns
        -------
            An instance of the model.

        Raises
        ------
        KeyError
            If "input_shape" is not in the ``config`` dictionary.
        """
        input_shape = config.pop("input_shape")
        try:
            unet = cls(input_shape, **config, _model=_model)
            config["input_shape"] = input_shape
        except Exception as e:
            config["input_shape"] = input_shape
            raise e

        return unet

    def set_weights(self, weights):
        """Sets the weights of the model.

        Parameters
        ----------
        weights : list of numpy arrays
            A list of Numpy arrays with shapes and types matching the output of
            ``model.get_weights()``. If the shapes do not match, Keras will
            throw an error. If the length is shorter than that of
            ``model.get_weights()``, only the first ``len(weights)`` layer's
            weights will be set; if the length is longer, a ``ValueError`` will
            be raised.
        """
        if not isinstance(weights, list):
            raise ValueError("``weights`` must be a list of numpy arrays.")

        weight_values = []
        num_layers = len(self.model.layers)
        for layer_i in range(num_layers):
            layer = self.model.layers[layer_i]
            num_param = len(layer.weights)
            layer_weights = weights[:num_param]

            for tensor, weight in zip(layer.weights, layer_weights):
                if weight is not None:
                    weight_values.append((tensor, weight))

            weights = weights[num_param:]  # Update list

            if len(weights) == 0:
                break  # Silent stop. Allows only the first layers to be set

        if len(weights) > 0:
            warnings.warn("The number of provided parameters does not match "
                          "the output of ``model.get_weights()``.")

        K.batch_set_value(weight_values)

    def _generate_model(self):

        # if self.input_tensor is None:
        #     inputs = Input(shape=self.input_shape)
        # else:
        #     if K.is_keras_tensor(self.input_tensor):
        #         inputs = self.input_tensor
        #     else:
        #         inputs = Input(tensor=self.input_tensor,
        #                        shape=self.input_shape)
        inputs = Input(shape=self.input_shape)
        x = inputs

        # Build the encoding part (contractive path)
        skip_connections = []
        maxpooling_masks = []
        for i in range(len(self.num_conv_layers) - 1):

            num_conv_layers_i = self.num_conv_layers[i]
            num_filters_i = self.num_filters[i]
            filter_sizes_i = self.filter_sizes[i]
            activation_function_i = self.activations_enc[i]
            kernel_initializer_i = self.kernel_initializer
            bias_initializer_i = self.bias_initializer
            kernel_regularizer_i = self.kernel_regularizer
            bias_regularizer_i = self.bias_regularizer

            for j in range(num_conv_layers_i):
                x = Convolution2D(num_filters_i,
                                  (filter_sizes_i, filter_sizes_i),
                                  strides=(1, 1),
                                  padding="same",
                                  data_format=self.data_format,
                                  kernel_initializer=kernel_initializer_i,
                                  bias_initializer=bias_initializer_i,
                                  kernel_regularizer=kernel_regularizer_i,
                                  bias_regularizer=bias_regularizer_i)(x)

                if self.use_batch_normalization:
                    x = BatchNormalization(axis=self._axis)(x)

                x = activation_function_i(x)

            skip_connections.append(x)

            if self.use_maxpooling:
                if self.use_maxunpooling and self.use_maxunpooling_mask:
                    # pool_name = "maxpool_%d" % (i,)
                    # pool_name = pool_name + "_" + str(K.get_uid(pool_name))
                    # maxpooling = layers.MaxPooling2D(pool_size=(2, 2),
                    #                                  strides=(2, 2),
                    #                                  padding="same",
                    #                                  data_format=self.data_format,
                    #                                  compute_mask=self.use_maxunpooling_mask,
                    #                                  name=pool_name)
                    # if self.use_maxunpooling_mask:
                    mask = layers.MaxPoolingMask2D(
                                              pool_size=(2, 2),
                                              strides=(2, 2),
                                              padding="same",
                                              data_format=self.data_format)(x)
                    maxpooling_masks.append(mask)

                    # x = MaxPooling2D(pool_size=(2, 2),
                    #                  strides=(2, 2),
                    #                  padding="same",
                    #                  data_format=self.data_format)(x)
                # else:
                x = MaxPooling2D(pool_size=(2, 2),
                                 strides=(2, 2),
                                 padding="same",
                                 data_format=self.data_format)(x)

            elif self.use_strided_convolution:
                x = Convolution2D(num_filters_i,
                                  (filter_sizes_i, filter_sizes_i),
                                  strides=(2, 2),  # Downsampling
                                  padding="same",
                                  data_format=self.data_format,
                                  kernel_initializer=kernel_initializer_i,
                                  bias_initializer=bias_initializer_i,
                                  kernel_regularizer=kernel_regularizer_i,
                                  bias_regularizer=bias_regularizer_i)(x)

            elif self.use_downconvolution:
                x = layers.Resampling2D(
                            [0.5, 0.5],
                            method=layers.Resampling2D.ResizeMethod.BILINEAR,
                            data_format=self.data_format)(x)
            else:  # Should not be able to happen!
                raise RuntimeError("No subsampling method selected.")

        # Last encoding part (contractive path)
        num_conv_layers_i = self.num_conv_layers[-1]
        num_filters_i = self.num_filters[-1]
        filter_sizes_i = self.filter_sizes[-1]
        activation_function_i = self.activations_enc[-1]
        kernel_initializer_i = self.kernel_initializer
        bias_initializer_i = self.bias_initializer
        kernel_regularizer_i = self.kernel_regularizer
        bias_regularizer_i = self.bias_regularizer

        for j in range(num_conv_layers_i):
            x = Convolution2D(num_filters_i,
                              (filter_sizes_i, filter_sizes_i),
                              strides=(1, 1),
                              padding="same",
                              data_format=self.data_format,
                              kernel_initializer=kernel_initializer_i,
                              bias_initializer=bias_initializer_i,
                              kernel_regularizer=kernel_regularizer_i,
                              bias_regularizer=bias_regularizer_i)(x)

            if self.use_batch_normalization:
                x = BatchNormalization(axis=self._axis)(x)

            x = activation_function_i(x)

        # First decoding part (expansive path)
        num_conv_layers_i = self.num_conv_layers[-1]
        num_filters_i = self.num_filters[-1]
        filter_sizes_i = self.filter_sizes[-1]
        activation_function_i = self.activations_dec[0]
        kernel_initializer_i = self.kernel_initializer
        bias_initializer_i = self.bias_initializer
        kernel_regularizer_i = self.kernel_regularizer
        bias_regularizer_i = self.bias_regularizer

        for j in range(num_conv_layers_i):
            if self.use_deconvolutions:
                x = layers.Convolution2DTranspose(
                                  num_filters_i,
                                  (filter_sizes_i, filter_sizes_i),
                                  strides=(1, 1),
                                  padding="same",
                                  data_format=self.data_format,
                                  kernel_initializer=kernel_initializer_i,
                                  bias_initializer=bias_initializer_i,
                                  kernel_regularizer=kernel_regularizer_i,
                                  bias_regularizer=bias_regularizer_i)(x)
            else:
                x = Convolution2D(num_filters_i,
                                  (filter_sizes_i, filter_sizes_i),
                                  strides=(1, 1),
                                  padding="same",
                                  data_format=self.data_format,
                                  kernel_initializer=kernel_initializer_i,
                                  bias_initializer=bias_initializer_i,
                                  kernel_regularizer=kernel_regularizer_i,
                                  bias_regularizer=bias_regularizer_i)(x)

            if self.use_batch_normalization:
                x = BatchNormalization(axis=self._axis)(x)

            x = activation_function_i(x)

        # Build decoding part (expansive path)
        for i in range(2, len(self.num_conv_layers) + 1):
            num_conv_layers_i = self.num_conv_layers[-i]
            num_filters_i = self.num_filters[-i]
            filter_sizes_i = self.filter_sizes[-i]
            activation_function_i = self.activations_dec[i - 1]
            kernel_initializer_i = self.kernel_initializer
            bias_initializer_i = self.bias_initializer
            kernel_regularizer_i = self.kernel_regularizer
            bias_regularizer_i = self.bias_regularizer

            if self.use_upconvolution:
                x = layers.Resampling2D((2, 2),
                                        data_format=self.data_format)(x)
                # x = UpSampling2D(size=(2, 2), data_format=self.data_format)(x)

                x = Convolution2D(num_filters_i,
                                  (2, 2),  # Filter size of up-convolution
                                  strides=(1, 1),
                                  padding="same",
                                  data_format=self.data_format,
                                  kernel_initializer=kernel_initializer_i,
                                  bias_initializer=bias_initializer_i,
                                  kernel_regularizer=kernel_regularizer_i,
                                  bias_regularizer=bias_regularizer_i)(x)

            elif self.use_strided_deconvolution:
                # Strided deconvolution for upsampling
                x = layers.Convolution2DTranspose(
                                  num_filters_i,
                                  (filter_sizes_i, filter_sizes_i),
                                  strides=(2, 2),  # Upsampling
                                  padding="same",
                                  data_format=self.data_format,
                                  kernel_initializer=kernel_initializer_i,
                                  bias_initializer=bias_initializer_i,
                                  kernel_regularizer=kernel_regularizer_i,
                                  bias_regularizer=bias_regularizer_i)(x)

            elif self.use_maxunpooling:
                # Max unpooling
                if self.use_maxpooling and self.use_maxunpooling_mask:
                    # mask = maxpooling_layers[-(i - 1)].mask
                    mask = maxpooling_masks[-(i - 1)]

                    # Adjust the number of channels, if necessary
                    if self.num_filters[-i] != self.num_filters[-(i - 1)]:
                        x = Convolution2D(
                                  self.num_filters[-i],
                                  (1, 1),
                                  strides=(1, 1),
                                  padding="same",
                                  data_format=self.data_format,
                                  kernel_initializer=kernel_initializer_i,
                                  bias_initializer=bias_initializer_i,
                                  kernel_regularizer=kernel_regularizer_i,
                                  bias_regularizer=bias_regularizer_i)(x)

                    x = [x, mask]

                # unpool_name = "maxunpool_%d" % (len(self.num_conv_layers) - i,)
                # unpool_name = unpool_name + "_" + str(K.get_uid(unpool_name))
                x = layers.MaxUnpooling2D(pool_size=(2, 2),
                                          strides=(2, 2),  # Not used
                                          padding="same",  # Not used
                                          data_format="channels_last",
                                          # mask=mask,
                                          fill_zeros=True  # ,
                                          # name=unpool_name
                                          )(x)
            else:  # Should not be able to happen!
                raise RuntimeError("No upsampling method selected.")

            skip_connection = skip_connections[-(i - 1)]

            x = Concatenate(axis=self._axis)([x, skip_connection])

            for j in range(num_conv_layers_i):
                if self.use_deconvolutions:
                    x = layers.Convolution2DTranspose(
                                    num_filters_i,
                                    (filter_sizes_i, filter_sizes_i),
                                    strides=(1, 1),
                                    padding="same",
                                    data_format=self.data_format,
                                    kernel_initializer=kernel_initializer_i,
                                    bias_initializer=bias_initializer_i,
                                    kernel_regularizer=kernel_regularizer_i,
                                    bias_regularizer=bias_regularizer_i)(x)
                else:
                    x = Convolution2D(
                                    num_filters_i,
                                    (filter_sizes_i, filter_sizes_i),
                                    strides=(1, 1),
                                    padding="same",
                                    data_format=self.data_format,
                                    kernel_initializer=kernel_initializer_i,
                                    bias_initializer=bias_initializer_i,
                                    kernel_regularizer=kernel_regularizer_i,
                                    bias_regularizer=bias_regularizer_i)(x)

                if self.use_batch_normalization:
                    x = BatchNormalization(axis=self._axis)(x)

                x = activation_function_i(x)

        # Final convolution to generate the requested output number of channels
        x = Convolution2D(self.output_channels,
                          (1, 1),  # Filter size
                          strides=(1, 1),
                          padding="same",
                          data_format=self.data_format,
                          kernel_initializer=kernel_initializer_i,
                          bias_initializer=bias_initializer_i,
                          kernel_regularizer=kernel_regularizer_i,
                          bias_regularizer=bias_regularizer_i)(x)

        if len(self.dense_sizes) > 0:

            x = Flatten()(x)

            # Dense layers
            for i in range(len(self.dense_sizes) - 1):

                dense_size_i = self.dense_sizes[i]
                activation_function_i = self.dense_activations[i]

                x = Dense(dense_size_i)(x)
                x = activation_function_i(x)

                # Dense layers except the last one subject to dropout
                if self.dense_dropout > 0.0:
                    x = Dropout(self.dense_dropout)(x)

            # Final dense layer
            dense_size_i = self.dense_sizes[-1]
            activation_function_i = self.dense_activations[-1]

            x = Dense(dense_size_i)(x)
            x = activation_function_i(x)

        if self.output_activation is not None:
            outputs = self.output_activation(x)
        else:
            outputs = x

#        # Ensure that the model takes into account
#        # any potential predecessors of `input_tensor`.
#        if self.input_tensor is not None:
#            inputs = get_source_inputs(self.input_tensor)

        # Create model
        model = Model(inputs, outputs, name=self.name)

        return model


    def summary(self):

        return self.model.summary()


class DenseNet(BaseModel):
    """Generates the DenseNet architechture of Huang et al. (2015) [1]_.

    Adapted from the Caffe implementation at:

        https://github.com/liuzhuang13/DenseNet

    Parameters
    ----------
    input_shape : tuple of ints, length 3
        The shape of the input data, excluding the batch dimension.

    num_blocks : int, optional
        The number of dense blocks. Default is ``4``.

    growth_rate : int, optional
        The growth rate of the network. Default is ``32``.

    init_num_filters : int, optional
        The number of filters in the initial convolution. Default is ``64``, or
        twice the growth rate.

    init_filter_size : int, optional
        The filter size of the initial convolution. Default is ``7``.

    init_stride : int, optional
        The stride of the initial convolution. Default is ``2``.

    init_kernel_initializer : str, keras.Initializer or Callable, optional
        The initialiser to use for the kernel in the initial convolution.
        Default is ``"glorot_uniform"``.

    init_bias_initializer : str, keras.Initializer or Callable, optional
        The initialiser to use for the bias in the initial convolution. Default
        is ``"zeros"``, which means to initialise all biases to zero.

    init_batch_normalization : bool, optional
        Whether or not to use batch normalization after the first convolution.
        Default is ``True``.

    init_activation : str or Activation, optional
        The activation to use after the initial convolution. Default is
        ``"relu"``.

    init_pool_size : int, optional
        The pool size for the initial pooling. Default is ``3``.

    init_pool_stride : int, optional
        The pool stride for the initial pooling. Default is ``2``.

    dense_batch_normalization : bool, optional
        Whether or not to use batch normalization in the dense blocks. Default
        is ``True``.

    dense_activation : str or Activation, optional
        The activation to use in the dense blocks. Default is ``"relu"``.

    dense_bottleneck : bool, optional
        Whether or not to use a bottleneck block in the dense blocks. Default
        is ``True``.

    dense_bottleneck_dropout_rate : float, optional
        The rate at which weights are dropped in the bottleneck blocks. If both
        ``dense_bottleneck_dropout_rate`` and
        ``dense_bottleneck_spatialdropout_rate`` are non-zero, only
        ``dense_bottleneck_spatialdropout_rate`` will be used. Default is 0.0,
        which means that no dropout is used.

    dense_bottleneck_spatialdropout_rate : float, optional
        The rate at which filters are dropped in the bottleneck blocks. If both
        ``dense_bottleneck_dropout_rate`` and
        ``dense_bottleneck_spatialdropout_rate`` are non-zero, only
        ``dense_bottleneck_spatialdropout_rate`` will be used. Default is 0.0,
        which means that spatial dropout is not used.

    dense_filter_size : int, optional
        The filter size of dense block convolutions. Default is ``3``.

    dense_kernel_initializer : str, keras.Initializer or Callable, optional
        The initialiser to use for the kernels in the dense block convolutions.
        Default is ``"glorot_uniform"``.

    dense_bias_initializer : str, keras.Initializer or Callable, optional
        The initialiser to use for the biases in the dense block convolutions.
        Default is ``"zeros"``, which means to initialise all biases to zero.

    dense_dropout_rate : float, optional
        The rate at which weights are dropped. If both ``dense_dropout_rate``
        and ``dense_spatialdropout_rate`` are non-zero, only
        ``dense_spatialdropout_rate`` will be used. Default is 0.0, which means
        that no dropout is used.

    dense_spatialdropout_rate : float, optional
        The rate at which filters are dropped. If both ``dense_dropout_rate``
        and ``dense_spatialdropout_rate`` are non-zero, only
        ``dense_spatialdropout_rate`` will be used. Default is 0.0, which means
        that spatial dropout is not used.

    transition_batch_normalization : bool, optional
        Whether or not to use batch normalization in the transition blocks.
        Default is ``True``.

    transition_activation : str or Activation, optional
        The activation to use in the transition blocks. Default is ``"relu"``.

    transition_dropout_rate : float, optional
        The rate at which weights are dropped. If both
        ``transition_dropout_rate`` and ``transition_spatialdropout_rate`` are
        non-zero, only ``transition_spatialdropout_rate`` will be used. Default
        is 0.0, which means that no dropout is used.

    transition_spatialdropout_rate : float, optional
        The rate at which filters are dropped. If both
        ``transition_dropout_rate`` and ``transition_spatialdropout_rate`` are
        non-zero, only ``transition_spatialdropout_rate`` will be used. Default
        is 0.0, which means that spatial dropout is not used.

    transition_compression : float, optional
        The compression to use in the transition blocks. Default is ``0.5``.

    transition_pool_size : int, optional
        The pooling size for the transition block pooling. Default is ``2``.

    transition_pool_stride : int, optional
        The pooling stride for the transition block pooling. Default is ``2``.

    final_batch_normalization : bool, optional
        Whether or not to use batch normalization in the final block. Default
        is ``True``.

    final_activation : str or Activation, optional
        The activation to use in the final block. Default is ``"relu"``.

    final_global_pooling : bool, optional
        Whether or not to use global average pooling in the final block.
        Depending on the other parameters, the final layer may not fit a 7x7
        average pooling (as in the original paper [1]_), in which case global
        average pooling is really the sought behaviour. Otherwise, when
        ``final_global_pooling=False`` an average pooling will be used instead
        with size ``final_pool_size`` and stride ``final_pool_stride``. Default
        is ``False``.

    final_pool_size : bool, optional
        When ``final_global_pooling=False``, a regular average pooling layer
        with size ``final_pool_size`` will be used instead. Default is ``7``.

    final_pool_stride : bool, optional
        When ``final_global_pooling=False``, a regular average pooling layer
        with stride ``final_pool_stride`` will be used instead. Default is
        ``7``.

    final_dense_layer : bool, optional
        Whether or not to include a final dense (fully connected) layer.
        Default is False, do not include a dense layer.

    final_dense_dim : int, optional
        The output dimension of a final dense layer. Default is ``1``.

    final_dense_dropout_rate : float, optional
         The rate at which dense weights are dropped. Only used if
         ``final_dense_layer=True``. Default is 0.0, which means that no
         dropout is used.

    final_dense_activation : str or Activation, optional
        The activation to use for the final dense layer. Default is ``"relu"``.

    data_format : str, optional
        One of ``channels_last`` (default) or ``channels_first``. The ordering
        of the dimensions in the inputs. ``channels_last`` corresponds to
        inputs with shape ``(batch, height, width, channels)`` while
        ``channels_first`` corresponds to inputs with shape ``(batch, channels,
        height, width)``. It defaults to the ``image_data_format`` value found
        in your Keras config file at ``~/.keras/keras.json``. If you never set
        it, then it will be "channels_last".

    device : str, optional
        A particular device to run the model on. Default is ``None``, which
        means to run on the default device (usually ``"/device:GPU:0"``). Use
        ``nethin.utils.Helper.get_device()`` to see available devices.

    name : str, optional
        The name of the network. Default is ``"ConvolutionalNetwork"``.

    References
    ----------
    .. [1] G. Huang, Z. Liu, L. van der Maaten, and K. Q. Weinberger (2017).
       "Densely connected convolutional networks". Proceedings of the IEEE
       Conference on Computer Vision and Pattern Recognition.

    Examples
    --------
    >>> import nethin
    >>> import numpy as np
    >>> np.random.seed(42)
    >>> import tensorflow as tf
    >>> tf.set_random_seed(42)
    >>>
    >>> input_shape = (128, 128, 1)
    >>> num_filters = (16, 16)
    >>> filter_sizes = (3, 3)
    >>> subsample = (True, True)
    >>> activations = ("relu", "relu")
    >>> dense_sizes = (1,)
    >>> dense_activations = "sigmoid"
    >>> use_batch_normalization = True
    >>> use_dropout = True
    >>> dropout_rate = 0.5
    >>> use_maxpool = True
    >>> data_format = "channels_last"
    >>> device = "/device:CPU:0"
    >>>
    >>> X = np.random.randn(*input_shape)
    >>> X = X[np.newaxis, ...]
    >>>
    >>> model = nethin.models.ConvolutionalNetwork(input_shape=input_shape,
    ...                                            num_filters=num_filters,
    ...                                            filter_sizes=filter_sizes,
    ...                                            subsample=subsample,
    ...                                            activations=activations,
    ...                                            dense_sizes=dense_sizes,
    ...                                            dense_activations=dense_activations,
    ...                                            use_batch_normalization=use_batch_normalization,
    ...                                            use_dropout=use_dropout,
    ...                                            dropout_rate=dropout_rate,
    ...                                            use_maxpool=use_maxpool,
    ...                                            data_format=data_format,
    ...                                            device=device)
    >>> model.input_shape
    (128, 128, 1)
    >>> X.shape
    (1, 128, 128, 1)
    >>> model.compile(optimizer="Adam", loss="mse")
    >>> Y = model.predict_on_batch(X)
    >>> Y.shape
    (1, 1)
    >>> np.abs(np.sum(Y - X) - 9986) < 1.0
    True
    """
    def __init__(self,
                 input_shape,
                 num_blocks=4,
                 num_layers=[6, 12, 24, 16],
                 growth_rate=32,
                 init_num_filters=64,
                 init_filter_size=7,
                 init_stride=2,
                 init_kernel_initializer="glorot_uniform",
                 init_bias_initializer="zeros",
                 init_batch_normalization=True,
                 init_activation="relu",
                 init_pool_size=3,
                 init_pool_stride=2,
                 dense_batch_normalization=True,
                 dense_activation="relu",
                 dense_bottleneck=True,
                 dense_bottleneck_dropout_rate=0.0,
                 dense_bottleneck_spatialdropout_rate=0.0,
                 dense_filter_size=3,
                 dense_kernel_initializer="glorot_uniform",
                 dense_bias_initializer="zeros",
                 dense_dropout_rate=0.0,
                 dense_spatialdropout_rate=0.0,
                 transition_batch_normalization=True,
                 transition_activation="relu",
                 transition_spatialdropout_rate=0.0,
                 transition_dropout_rate=0.0,
                 transition_compression=0.5,
                 transition_pool_size=2,
                 transition_pool_stride=2,
                 final_batch_normalization=True,
                 final_activation="relu",
                 final_global_pooling=True,
                 final_pool_size=7,
                 final_pool_stride=7,
                 final_dense_layer=True,
                 final_dense_dim=2,
                 final_dense_dropout_rate=0.0,
                 output_activation="softmax",
                 data_format=None,
                 device=None,
                 name="DenseNet"):

        super(DenseNet, self).__init__("nethin.models.DenseNet",
                                       data_format=data_format,
                                       device=device,
                                       name=name)

        self.input_shape = tuple([int(s) for s in input_shape])
        self.num_blocks = max(0, int(num_blocks))

        if isinstance(num_layers, (list, tuple)):
            num_layers = [max(1, int(n)) for n in num_layers]
        else:
            num_layers = [max(1, int(num_layers))] * self.num_blocks
        assert(len(num_layers) == self.num_blocks)
        self.num_layers = num_layers

        self.growth_rate = max(1, int(growth_rate))

        self.init_num_filters = max(0, int(init_num_filters))  # Zero to skip
        self.init_filter_size = max(1, int(init_filter_size))
        self.init_stride = max(1, int(init_stride))
        self.init_kernel_initializer \
            = keras.initializers.get(init_kernel_initializer)
        self.init_bias_initializer \
            = keras.initializers.get(init_bias_initializer)
        self.init_batch_normalization = bool(init_batch_normalization)

        self._init_activation_orig = init_activation
        self.init_activation = utils.deserialize_activations(
                                                            init_activation,
                                                            device=self.device)

        self.init_pool_size = max(1, int(init_pool_size))
        self.init_pool_stride = max(1, int(init_pool_stride))

        self.dense_batch_normalization = bool(dense_batch_normalization)

        self._init_dense_activation = dense_activation
        self.dense_activation = utils.deserialize_activations(
                                                            dense_activation,
                                                            device=self.device)

        self.dense_bottleneck = bool(dense_bottleneck)
        self.dense_bottleneck_dropout_rate \
            = max(0.0, min(float(dense_bottleneck_dropout_rate), 1.0))
        self.dense_bottleneck_spatialdropout_rate \
            = max(0.0, min(float(dense_bottleneck_spatialdropout_rate), 1.0))

        self.dense_filter_size = max(1, int(dense_filter_size))
        self.dense_kernel_initializer \
            = keras.initializers.get(dense_kernel_initializer)
        self.dense_bias_initializer \
            = keras.initializers.get(dense_bias_initializer)
        self.dense_dropout_rate = max(0.0,
                                      min(float(dense_spatialdropout_rate),
                                          1.0))
        self.dense_spatialdropout_rate \
            = max(0.0, min(float(dense_spatialdropout_rate), 1.0))

        self.transition_batch_normalization \
            = bool(transition_batch_normalization)

        self._init_transition_activation = transition_activation
        self.transition_activation = utils.deserialize_activations(
                                                        transition_activation,
                                                        device=self.device)

        self.transition_spatialdropout_rate \
            = max(0.0, min(float(transition_spatialdropout_rate), 1.0))
        self.transition_dropout_rate = max(0.0,
                                           min(float(transition_dropout_rate),
                                               1.0))

        self.transition_compression = max(0.0,
                                          min(float(transition_compression),
                                              1.0))
        self.transition_pool_size = max(1, int(transition_pool_size))
        self.transition_pool_stride = max(1, int(transition_pool_stride))

        self.final_batch_normalization = bool(final_batch_normalization)

        self._init_final_activation = final_activation
        self.final_activation = utils.deserialize_activations(
                                                            final_activation,
                                                            device=self.device)
        self.final_global_pooling = bool(final_global_pooling)
        self.final_pool_size = max(1, int(final_pool_size))
        self.final_pool_stride = max(1, int(final_pool_stride))

        self.final_dense_layer = bool(final_dense_layer)
        self.final_dense_dim = max(1, int(final_dense_dim))
        self.final_dense_dropout_rate = max(0.0,
                                           min(float(final_dense_dropout_rate),
                                               1.0))

        self._init_output_activation = output_activation
        self.output_activation = utils.deserialize_activations(
                                                            output_activation,
                                                            device=self.device)

        if self.data_format == "channels_last":
            self._axis = 3
        else:  # data_format == "channels_first":
            self._axis = 1

        self.model = self._with_device(self._generate_model)

    def _dense_block(self, x, i, filter_count):

        for l in range(self.num_layers[i]):

            dense_link = x

            if self.dense_batch_normalization:
                x = BatchNormalization(axis=self._axis)(x)

            if self.dense_activation is not None:
                x = self.dense_activation(x)

            if self.dense_bottleneck:

                # TODO: Make # filters, BN and activation parameters.

                x = Convolution2D(self.growth_rate * 4,
                                  (1, 1),
                                  padding="same",
                                  data_format=self.data_format,
                                  kernel_initializer="he_normal",
                                  use_bias=False)(x)

                if self.dense_bottleneck_spatialdropout_rate > 0.0:
                    x = SpatialDropout2D(
                            self.dense_bottleneck_spatialdropout_rate,
                            data_format=self.data_format)(x)
                elif self.dense_bottleneck_dropout_rate > 0.0:
                    x = Dropout(self.dense_bottleneck_dropout_rate)(x)

                x = BatchNormalization(axis=self._axis)(x)

                x = Activation("relu")(x)

            x = Convolution2D(
                    self.growth_rate,
                    (self.dense_filter_size,
                     self.dense_filter_size),
                    padding="same",
                    data_format=self.data_format,
                    kernel_initializer=self.dense_kernel_initializer,
                    bias_initializer=self.dense_bias_initializer)(x)

            if self.dense_spatialdropout_rate > 0.0:
                x = SpatialDropout2D(self.dense_spatialdropout_rate,
                                     data_format=self.data_format)(x)
            elif self.dense_dropout_rate > 0.0:
                x = Dropout(self.dense_dropout_rate)(x)

            x = Concatenate(axis=self._axis)([dense_link, x])
            filter_count += self.growth_rate

        return x, filter_count

    def _generate_model(self):

        inputs = Input(shape=self.input_shape)
        x = inputs

        # Initial convolution
        if (self.init_num_filters is not None) and (self.init_num_filters > 0):
            x = Convolution2D(self.init_num_filters,
                              (self.init_filter_size, self.init_filter_size),
                              strides=(self.init_stride, self.init_stride),
                              padding="same",
                              data_format=self.data_format,
                              kernel_initializer=self.init_kernel_initializer,
                              bias_initializer=self.init_bias_initializer)(x)
            filter_count = self.init_num_filters
        else:
            filter_count = 0

        if self.init_batch_normalization:
            x = BatchNormalization(axis=self._axis)(x)

        if self.init_activation is not None:
            x = self.init_activation(x)

        if self.init_pool_size is not None:
            x = MaxPooling2D(pool_size=(self.init_pool_size,
                                        self.init_pool_size),
                             strides=(self.init_pool_stride,
                                      self.init_pool_stride),
                             padding="same",
                             data_format=self.data_format)(x)

        # Dense blocks
        for i in range(self.num_blocks - 1):

            # Dense block
            x, filter_count = self._dense_block(x, i, filter_count)

            # Transition block
            if self.transition_batch_normalization:
                x = BatchNormalization(axis=self._axis)(x)

            if self.transition_activation is not None:
                x = self.transition_activation(x)

            filter_count = int(filter_count * self.transition_compression)
            x = Convolution2D(
                    filter_count,
                    (1, 1),
                    padding="same",
                    data_format=self.data_format,
                    kernel_initializer="he_normal",
                    use_bias=False)(x)

            if self.transition_spatialdropout_rate > 0.0:
                x = SpatialDropout2D(self.transition_spatialdropout_rate,
                                     data_format=self.data_format)(x)
            elif self.transition_dropout_rate > 0.0:
                x = Dropout(self.transition_dropout_rate)(x)

            x = AveragePooling2D((self.transition_pool_size,
                                  self.transition_pool_size),
                                 strides=(self.transition_pool_stride,
                                          self.transition_pool_stride))(x)

        # Final dense block
        x, filter_count = self._dense_block(x,
                                            self.num_blocks - 1,
                                            filter_count)

        if self.final_batch_normalization:
            x = BatchNormalization(axis=self._axis)(x)

        if self.final_activation is not None:
            x = self.final_activation(x)

        if self.final_global_pooling:
            x = GlobalAveragePooling2D()(x)
        else:
            x = AveragePooling2D((self.final_pool_size, self.final_pool_size),
                                 strides=(self.final_pool_stride,
                                          self.final_pool_stride))(x)
        x = Flatten()(x)

        # Dense layer
        if self.final_dense_layer:
            x = Dense(self.final_dense_dim)(x)

            if self.final_dense_dropout_rate > 0.0:
                x = Dropout(self.final_dense_dropout_rate)(x)

        # Output activation
        if self.output_activation is not None:
            x = self.output_activation(x)

        outputs = x

        # Create model
        model = Model(inputs, outputs, name=self.name)

        return model


class GAN(BaseModel):
    """A basic Generative Adversarial Network [1]_.

    Parameters
    ----------
    noise_shape : tuple of ints
        The shape of the input to the generator network, excluding the batch
        dimension.

    data_shape : tuple of ints
        The shape of the input to the discriminator network (i.e., the training
        data), excluding the batch dimension.

    generator : BaseModel or keras.models.Model
        An instance of the generator network.

    discriminator : BaseModel or keras.models.Model
        An instance of the discriminator network. Warning! Avoid relying on
        the discriminator until you have compiled the model.

    num_iter_discriminator : int, optional
        Positive integer. The number of iterations to train the discriminator
        for, for every training iteration of the adversarial model. Default is
        1.

    instance_noise : float, optional
        A factor by which instance noise is scaled. Instance (Gaussian) noise
        is added to the inputs to the discriminator in order to improve
        training of GANs (see [2]_). The noise is annealed as ``1/n``, for
        ``n`` the number of iterations (updates of the generator). Default is
        1.0, which means to add instance noise using a factor 1.0.

    data_format : str, optional
        One of ``channels_last`` (default) or ``channels_first``. The ordering
        of the dimensions in the inputs. ``channels_last`` corresponds to
        inputs with shape ``(batch, height, width, channels)`` while
        ``channels_first`` corresponds to inputs with shape ``(batch, channels,
        height, width)``. It defaults to the ``image_data_format`` value found
        in your Keras config file at ``~/.keras/keras.json``. If you never set
        it, then it will be "channels_last".

    device : str, optional
        A particular device to run the model on. Default is ``None``, which
        means to run on the default device (usually "/gpu:0"). Use
        ``nethin.utils.Helper.get_device()`` to see available devices.

    name : str, optional
        The name of the network. Default is "GAN".

    References
    ----------
    .. [1] I. J. Goodfellow, J. Pouget-Abadie, M. Mirza, B. Xu,
       D. Warde-Farley, S. Ozair, A. C. Courville and Y. Bengio (2014).
       "Generative Adversarial Networks". arXiv:1406.2661 [stat.ML], available
       at: https://arxiv.org/abs/1406.2661. NIPS 2014.

    .. [2] M. Arjovsky and L. Bottou. "Towards Principled Methods for Training
       Generative Adversarial Networks". arXiv:1701.04862 [stat.ML], available
       at: https://arxiv.org/abs/1701.04862. ICLR 2017.

    Examples
    --------
    >>> import numpy as np
    >>> np.random.seed(42)
    >>> import tensorflow as tf
    >>> tf.set_random_seed(42)
    >>> import nethin
    >>> import nethin.models as models
    >>> import nethin.utils as utils
    >>> from keras.models import Sequential
    >>> from keras.layers.convolutional import Convolution2D, UpSampling2D, Convolution2DTranspose
    >>> from keras.layers.advanced_activations import LeakyReLU
    >>> from keras.layers import Flatten, Dense, Dropout, Activation, Reshape  # Input, Flatten, Lambda
    >>> from keras.layers.normalization import BatchNormalization
    >>> from keras.optimizers import RMSprop, Adam
    >>> from keras.datasets import mnist
    >>>
    >>> (x_train, y_train), (x_test, y_test) = mnist.load_data()
    >>> x_train = np.concatenate((x_train, x_test))[..., np.newaxis]
    >>> x_train = (x_train - 127.5) / 127.5
    >>> dropout_rate = 0.4
    >>> alpha = 0.2
    >>> noise_shape = (100,)
    >>> data_shape = (28, 28, 1)
    >>> # batch_size = 256
    >>> batch_size = 100
    >>> device = "/device:CPU:0"
    >>> def discr():
    ...     D = Sequential()
    ...     D.add(Convolution2D(64, (5, 5), strides=2, input_shape=data_shape,
    ...                         padding="same"))
    ...     D.add(BatchNormalization(momentum=0.9))
    ...     D.add(LeakyReLU(alpha))
    ...     D.add(Dropout(dropout_rate))
    ...     D.add(Convolution2D(128, (5, 5), strides=2, input_shape=data_shape,
    ...                         padding="same"))
    ...     D.add(BatchNormalization(momentum=0.9))
    ...     D.add(LeakyReLU(alpha))
    ...     D.add(Dropout(dropout_rate))
    ...     D.add(Convolution2D(256, (5, 5), strides=2, input_shape=data_shape,
    ...                         padding="same"))
    ...     D.add(BatchNormalization(momentum=0.9))
    ...     D.add(LeakyReLU(alpha))
    ...     D.add(Dropout(dropout_rate))
    ...     D.add(Convolution2D(256, (5, 5), strides=2, input_shape=data_shape,
    ...                         padding="same"))
    ...     D.add(BatchNormalization(momentum=0.9))
    ...     D.add(LeakyReLU(alpha))
    ...     D.add(Dropout(dropout_rate))
    ...     D.add(Flatten())
    ...     D.add(Dense(1))
    ...     D.add(Activation("sigmoid"))
    ...
    ...     return D
    >>>
    >>> def gener():
    ...     G = Sequential()
    ...     G.add(Dense(7 * 7 * 256, input_shape=noise_shape))
    ...     G.add(BatchNormalization(momentum=0.9))
    ...     G.add(LeakyReLU(alpha))
    ...     G.add(Dropout(dropout_rate))
    ...     G.add(Reshape((7, 7, 256)))
    ...     G.add(UpSampling2D())
    ...     G.add(Convolution2DTranspose(128, (5, 5), padding="same"))
    ...     G.add(BatchNormalization(momentum=0.9))
    ...     G.add(LeakyReLU(alpha))
    ...     G.add(UpSampling2D())
    ...     G.add(Convolution2DTranspose(64, (5, 5), padding="same"))
    ...     G.add(BatchNormalization(momentum=0.9))
    ...     G.add(LeakyReLU(alpha))
    ...     G.add(Convolution2DTranspose(1, (5, 5), padding="same"))
    ...     G.add(Activation("tanh"))
    ...
    ...     return G
    >>>
    >>> gan = models.GAN(noise_shape, data_shape, gener, discr,
    ...                  num_iter_discriminator=2,
    ...                  device=device)
    >>> gan.compile(optimizer=RMSprop(lr=0.0001),
    ...             loss="binary_crossentropy",
    ...             metrics=["accuracy"])
    >>> loss_a = []
    >>> loss_d = []
    >>> # for it in range(5000):
    >>> im_real = x_train[np.random.randint(0, x_train.shape[0], size=batch_size), :, :, :]
    >>> loss = gan.train_on_batch(im_real)
    >>> loss_d.append(loss[0][1])
    >>> loss_a.append(loss[1][1])
    >>> # print("it: %d, loss d: %f, loss a: %f" % (it, loss[0][1], loss[1][1]))
    >>> # Loss D (CE, acc)
    >>> np.round(loss[0], 2)  # doctest: +NORMALIZE_WHITESPACE
    array([3.42, 0.34])
    >>> # Loss D real (CE, acc)
    >>> np.round(loss[1], 2)  # doctest: +NORMALIZE_WHITESPACE
    array([0.6 , 0.68], dtype=float32)
    >>> # Loss D fake (CE, acc)
    >>> np.round(loss[2], 2)  # doctest: +NORMALIZE_WHITESPACE
    array([6.24, 0.  ], dtype=float32)
    >>> # gan = models.GAN(noise_shape, data_shape, gener, discr,
    >>> #                  num_iter_discriminator=1,
    >>> #                  instance_noise=1.0,
    >>> #                  device=device)
    >>> # gan.compile(optimizer=[RMSprop(lr=0.0001),
    >>> #                        Adam(lr=0.0001, beta_1=0.9)],
    >>> #             loss="binary_crossentropy",
    >>> #             metrics=["accuracy"])
    >>> # acc = []
    >>> # for it in range(10000):  # equals 5000 iterations
    >>> #     im_real = x_train[np.random.randint(0, x_train.shape[0], size=batch_size), :, :, :]
    >>> #     loss = gan.train_on_batch(im_real)
    >>> #     acc.append(loss[0][1])
    >>> #     print("it: %d, iterations: %d, acc: %s, all: %s"
    >>> #           % (it, gan._iterations, str(loss[0][1]), str(loss)))
    >>> # # import matplotlib.pyplot as plt
    >>> # # plt.figure()
    >>> # # plt.subplot(1, 2, 1)
    >>> # # plt.plot(loss_d)
    >>> # # plt.subplot(1, 2, 2)
    >>> # # plt.plot(loss_a)
    >>> # # plt.show()
    >>> # # noise = np.random.uniform(-1.0, 1.0, size=(1,) + noise_shape)
    >>> # # fake_im = G.predict_on_batch(noise)
    >>> # # plt.figure()
    >>> # # plt.subplot(1, 2, 1)
    >>> # # plt.imshow(im_real[0, :, :, 0])
    >>> # # plt.subplot(1, 2, 2)
    >>> # # plt.imshow(fake_im[0, :, :, 0])
    >>> # # plt.show()
    """
    def __init__(self,
                 input_shape,
                 output_shape,
                 generator,
                 discriminator,
                 num_iter_discriminator=1,
                 instance_noise=1.0,
                 data_format=None,
                 device=None,
                 name="GAN"):

        super(GAN, self).__init__("nethin.models.GAN",
                                  data_format=data_format,
                                  device=device,
                                  name=name)

        if input_shape is not None:
            if not isinstance(input_shape, (tuple, list)):
                raise ValueError('"input_shape" must be a tuple.')
        self.input_shape = tuple([int(d) for d in input_shape])

        if output_shape is not None:
            if not isinstance(output_shape, (tuple, list)):
                raise ValueError('"data_shape" must be a tuple.')
        self.output_shape = tuple([int(d) for d in output_shape])

        self.generator = generator
        self.discriminator = discriminator
        self.num_iter_discriminator = max(1, int(num_iter_discriminator))
        if instance_noise is None:
            self.instance_noise = instance_noise
        else:
            self.instance_noise = max(0.0, float(instance_noise))

        if self.data_format == "channels_last":
            self._axis = 3
        else:  # data_format == "channels_first":
            self._axis = 1

        self._model = self._with_device(self._generate_model)
        self._batch_updates = 0
        self._iterations = 0

    def _generate_model(self):

        self._D = self.discriminator()
        self._G = self.generator()

        def _generate_D():

            inputs = Input(shape=self.output_shape)
            outputs = self._D(inputs)
            model_D = Model(inputs, outputs)

            return model_D

        def _generate_G():

            inputs = Input(shape=self.input_shape)
            outputs = self._G(inputs)
            model_G = Model(inputs, outputs)

            return model_G

        def _generate_GAN(G, D):

            inputs = Input(shape=self.input_shape)
            x = G(inputs)
            D.trainable = False
            outputs = D(x)

            model_GAN = Model(inputs, outputs)

            return model_GAN

        model_G = _generate_G()
        model_D = _generate_D()

        self._model_GAN_factory = _generate_GAN

        return [model_G, model_D, None]

    def compile(self,
                optimizer,
                loss,
                metrics=None,
                loss_weights=None,
                sample_weight_mode=None,
                weighted_metrics=None,
                target_tensors=None):
        """Configures the model for training.

        Parameters
        ----------
        optimizer : str, keras.optimizers.Optimizer or list of str or
                    keras.optimizers.Optimizer, length 2
            String (name of optimizer) or optimizer object. See
            `optimizers <https://keras.io/optimizers>`_. If a list, the first
            optimiser is used for the discriminator and the second optimiser is
            used for the adversarial model.

        loss : str or list of str, length 2
            String (name of objective function) or objective function. See
            `losses <https://keras.io/losses>`_. If a list, the first loss is
            used for the discriminator and the second loss is used for the
            adversarial model.

         metrics : list of str or list of list of str, length 2, optional
             List of metrics to be evaluated by the model during training and
             testing. Typically you will use ``metrics=["accuracy"]``. If a
             list of lists of str, the first list of metrics are used for the
             discriminator and the second list of metrics is used for the
             adversarial model.

        loss_weights : list or dict, optional
            Currently ignored by this model.

        sample_weight_mode : None, str, list or dict, optional
            Currently ignored by this model.

        weighted_metrics : list, optional
            Currently ignored by this model.

        target_tensors : Tensor, optional
            Currently ignored by this model.

        **kwargs
            When using the Theano/CNTK backends, these arguments are passed
            into ``K.function``. When using the TensorFlow backend, these
            arguments are passed into ``tf.Session.run``.

        Raises
        ------
        ValueError
            In case of invalid arguments for ``optimizer``, ``loss``,
            ``metrics`` or ``sample_weight_mode``.
        """
        if (weighted_metrics is None) and (target_tensors is None):
            # Recent additions to compile may not be available.
            self._with_device(self._compile,
                              optimizer,
                              loss,
                              metrics=metrics,
                              loss_weights=loss_weights,
                              sample_weight_mode=sample_weight_mode)
        else:
            self._with_device(self._compile,
                              optimizer,
                              loss,
                              metrics=metrics,
                              loss_weights=loss_weights,
                              sample_weight_mode=sample_weight_mode,
                              weighted_metrics=weighted_metrics,
                              target_tensors=target_tensors)

    def _compile(self,
                 optimizer,
                 loss,
                 metrics=None,
                 loss_weights=None,
                 sample_weight_mode=None,
                 weighted_metrics=None,
                 target_tensors=None):

        optimizer = utils.normalize_object(optimizer, 2, "optimizers")
        loss = utils.normalize_str(loss, 2, "losses")
        if metrics is not None:
            if isinstance(metrics, list):
                if isinstance(metrics[0], str):
                    metrics = (metrics,) * 2
                elif not isinstance(metrics, list):
                    raise ValueError('The "metrics" argument must be a list '
                                     'of str or a list of a list of str.')
            else:
                raise ValueError('The "metrics" argument must be a list of '
                                 'str or a list of a list of str.')
        else:
            metrics = [metrics, metrics]

        model_G, model_D, model_GAN = self._model

        model_D.compile(optimizer=optimizer[0],
                        loss=loss[0],
                        metrics=metrics[0])
        
        if model_GAN is None:
            model_GAN = self._model_GAN_factory(model_G, model_D)

        model_GAN.compile(optimizer=optimizer[1],
                          loss=loss[1],
                          metrics=metrics[1])

        self._model = [model_G, model_D, model_GAN]

    def train_on_batch(self,
                       x,
                       y=None,
                       sample_weight=None,
                       class_weight=None):
        """Runs a single gradient update on a single batch of data.

        Arguments
        ---------
        x : numpy.ndarray or list of numpy.ndarray or dict of numpy.ndarray
            Numpy array of training data, or list of Numpy arrays if the model
            has multiple inputs. If all inputs in the model are named, you can
            also pass a dictionary mapping input names to Numpy arrays.

        y : numpy.ndarray or list of numpy.ndarray or dict of numpy.ndarray,
            optional
            Numpy array of target data, or list of Numpy arrays if the model
            has multiple outputs. If all outputs in the model are named, you
            can also pass a dictionary mapping output names to Numpy arrays.

        sample_weight : numpy.ndarray, optional
            Optional array of the same length as ``x``, containing weights to
            apply to the model's loss for each sample. In the case of temporal
            data, you can pass a 2D array with shape (samples,
            sequence_length), to apply a different weight to every timestep of
            every sample. In this case you should make sure to specify
            ``sample_weight_mode="temporal"`` in ``compile()``.

        class_weight : dict, optional
            Optional dictionary mapping class indices (integers) to a weight
            (float) to apply to the model's loss for the samples from this
            class during training. This can be useful to tell the model to
            "pay more attention" to samples from an under-represented class.

        Returns
        -------
        Scalar training loss (if the model has a single output and no metrics)
        or list of scalars (if the model has multiple outputs and/or metrics).
        The attribute ``model.metrics_names`` will give you the display labels
        for the scalar outputs. Returns the discriminator loss followed by the
        adversarial model's loss.
        """
        return self._with_device(self._train_on_batch,
                                 x,
                                 y,
                                 sample_weight=sample_weight,
                                 class_weight=class_weight)

    def _train_on_batch(self,
                        x,
                        y=None,
                        sample_weight=None,
                        class_weight=None):

        add_label_noise=True

        model_G, model_D, model_GAN = self._model

        assert(model_GAN is not None)

        batch_size = x.shape[0]
        
        # Adds random noise to the label data, this can help in the convergence 
        # of the GAN network
        label_noise = []
        label_noise2 = []
        if(add_label_noise):
            for i in range(batch_size):
                label_noise.append(random.uniform(0, 0.01))
                label_noise2.append(random.uniform(0, 0.01))   
            label_noise = np.array(label_noise)
            label_noise2 = np.array(label_noise2)
            label_noise = np.resize(label_noise, (batch_size, 1))
            label_noise2 = np.resize(label_noise2, (batch_size, 1))
        else:
            label_noise = np.zeros([batch_size, 1])
            label_noise2 = np.zeros([batch_size, 1])
        
        if y is None:
            y = np.zeros([batch_size, 1])

        real_label = np.zeros([batch_size, 1])

        # Train discriminator
        loss_D_real = model_D.train_on_batch(y, real_label+label_noise)

        x_fake = model_G.predict_on_batch(x)
        fake_label = np.ones([batch_size, 1])
        
        loss_D_fake = model_D.train_on_batch(x_fake, fake_label-label_noise2)

        loss_D = (0.5 * np.add(loss_D_real, loss_D_fake)).tolist()

        # Train GAN model (the generator part)
        loss_GAN = None
        if (self._batch_updates + 1) % self.num_iter_discriminator == 0:

            loss_GAN = model_GAN.train_on_batch(x, real_label)

            self._iterations += 1

        self._batch_updates += 1

        self.metrics_names = [model_D.metrics_names,
                              "DiscriminatorReal",
                              "DiscriminatorFake",
                              model_GAN.metrics_names]

        return loss_D, loss_D_real, loss_D_fake, loss_GAN
    
    def _gan_predict(self, x):
        
        model_G, model_D, model_GAN = self._model
        return model_G.predict_on_batch(x)

    def save_models(self, dir_path, file_names=["g_G.h5", "g_D.h5"]):
    

        if(len(file_names) != 2):
            #Throw exception
            raise ValueError('Need two file-names, recieved ' + str(len(file_names)))
        
        if(dir_path is not None):
        
            #Should save .txt file with meta-data
            
            G_path = dir_path + "/" + file_names[0]
            D_path = dir_path + "/" + file_names[1]  
            
            model_G, model_D, model_GAN = self._model
        
            model_G.save(G_path)
            model_D.save(D_path)
            
    def load_models(self, dir_path, file_names=["g_G.h5", "g_D.h5"]):
        
        if(dir_path is not None):
            if(len(file_names) != 2):
                #Throw exception
                raise ValueError('Need two file-names, recieved ' + str(len(file_names)))
            
            G_path = dir_path + "/" + file_names[0]
            D_path = dir_path + "/" + file_names[1]  
            
            model_G = load_model(G_path)
            model_D =load_model(D_path)

        return model_G, model_D

class WassersteinGAN(BaseModel):
    """A Wasserstein Generative Adversarial Network [1]_.

    Parameters
    ----------
    input_shape : tuple of ints
        The shape of the input to the generator network, excluding the batch
        dimension.

    output_shape : tuple of ints
        The shape of the input to the discriminator network (i.e., the training
        data), excluding the batch dimension.

    generator : Callable
        Should return an instance of the generator network as a BaseModel or
        keras.models.Model.

    discriminator : Callable
        Should return an instance of the discriminator network as a BaseModel
        or keras.models.Model. Warning! Avoid relying on the discriminator
        until you have compiled the model (using ``compile``).

    num_iter_discriminator : int, optional
        Positive integer. The number of iterations to train the discriminator
        for, for every training iteration of the adversarial model. Default is
        5.

    boost_critic : bool, optional
        Whether or not to perform extra training of the critic at the beginning
        and at each 500th iteration. Default is True, boost the critic.

    boost_batches : int, optional
        If ``boost_critic=True``, the number of batch updates to use for
        boosting the critic during a boost session. Default is 100.

    boost_init_iters : int, optional
        If ``boost_critic=True``, the number of initial iterations for which
        the critic will be boosted. Default is 25.

    boost_every_nth : int, optional
        If ``boost_critic=True``, the boost will be used every
        ``boost_every_nth``th iteration. Default is 500.

    data_format : str, optional
        One of ``channels_last`` (default) or ``channels_first``. The ordering
        of the dimensions in the inputs. ``channels_last`` corresponds to
        inputs with shape ``(batch, height, width, channels)`` while
        ``channels_first`` corresponds to inputs with shape ``(batch, channels,
        height, width)``. It defaults to the ``image_data_format`` value found
        in your Keras config file at ``~/.keras/keras.json``. If you never set
        it, then it will be "channels_last".

    device : str, optional
        A particular device to run the model on. Default is ``None``, which
        means to run on the default device (usually the first GPU). Use
        ``nethin.utils.Helper.get_device()`` to see available devices.

    name : str, optional
        The name of the network. Default is "WassersteinGAN".

    References
    ----------
    .. [1] M. Arjovsky, S. Chintala, L. Bottou (2017). "Wasserstein GAN".
       arXiv:1701.07875v2 [stat.ML], available at:
       https://arxiv.org/abs/1701.07875.

    Examples
    --------
    >>> import numpy as np
    >>> np.random.seed(42)
    >>> import tensorflow as tf
    >>> tf.set_random_seed(42)
    >>> import nethin
    >>> import nethin.models as models
    >>> import nethin.constraints as constraints
    >>> import nethin.utils as utils
    >>> from keras.models import Model
    >>> from keras.layers.convolutional import Convolution2D, UpSampling2D, Convolution2DTranspose
    >>> from keras.layers import Input
    >>> from keras.layers.advanced_activations import LeakyReLU
    >>> from keras.layers import Flatten, Dense, Dropout, Activation, Reshape  # Input, Flatten, Lambda
    >>> from keras.layers.normalization import BatchNormalization
    >>> from keras.optimizers import RMSprop  # Optimizer
    >>> from keras.datasets import mnist
    >>>
    >>> (x_train, y_train), (x_test, y_test) = mnist.load_data()
    >>> x_train = np.concatenate((x_train, x_test))[..., np.newaxis]
    >>> x_train = (x_train.astype(np.float32) - 127.5) / 127.5
    >>> y_train = np.concatenate((y_train, y_test))
    >>> learning_rate = 0.00001
    >>> dropout_rate = 0.4
    >>> alpha = 0.2
    >>> noise_shape = (100,)
    >>> data_shape = (28, 28, 1)
    >>> # batch_size = 256
    >>> batch_size = 100
    >>> device = "/device:CPU:0"
    >>> # device = "/device:GPU:0"
    >>> def discr():
    ...     inputs = Input(shape=data_shape)
    ...     x = Convolution2D(64, (5, 5), strides=2, input_shape=data_shape,
    ...                       padding="same",
    ...                       bias_constraint=constraints.BoxConstraint(0.01),
    ...                       kernel_constraint=constraints.BoxConstraint(0.01)
    ...                      )(inputs)
    ...     x = LeakyReLU(alpha)(x)
    ...     x = Dropout(dropout_rate)(x)
    ...     x = Convolution2D(128, (5, 5), strides=2,
    ...                       padding="same",
    ...                       bias_constraint=constraints.BoxConstraint(0.01),
    ...                       kernel_constraint=constraints.BoxConstraint(0.01)
    ...                      )(x)
    ...     x = LeakyReLU(alpha)(x)
    ...     x = Dropout(dropout_rate)(x)
    ...     x = Convolution2D(256, (5, 5), strides=2,
    ...                       padding="same",
    ...                       bias_constraint=constraints.BoxConstraint(0.01),
    ...                       kernel_constraint=constraints.BoxConstraint(0.01)
    ...                      )(x)
    ...     x = LeakyReLU(alpha)(x)
    ...     x = Dropout(dropout_rate)(x)
    ...     x = Convolution2D(256, (5, 5), strides=2,
    ...                       padding="same",
    ...                       bias_constraint=constraints.BoxConstraint(0.01),
    ...                       kernel_constraint=constraints.BoxConstraint(0.01)
    ...                      )(x)
    ...     x = LeakyReLU(alpha)(x)
    ...     x = Dropout(dropout_rate)(x)
    ...     x = Flatten()(x)
    ...     outputs = Dense(1,
    ...                     bias_constraint=constraints.BoxConstraint(0.01),
    ...                     kernel_constraint=constraints.BoxConstraint(0.01)
    ...                    )(x)
    ...
    ...     D = Model(inputs, outputs)
    ...
    ...     return D
    >>>
    >>> def gener():
    ...     inputs = Input(shape=noise_shape)
    ...     x = Dense(7 * 7 * 256, input_shape=noise_shape)(inputs)
    ...     x = BatchNormalization(momentum=0.9)(x)
    ...     x = Activation("relu")(x)
    ...     x = Reshape((7, 7, 256))(x)
    ...     x = Dropout(dropout_rate)(x)
    ...     x = UpSampling2D()(x)
    ...     x = Convolution2DTranspose(128, (5, 5), padding="same")(x)
    ...     x = BatchNormalization(momentum=0.9)(x)
    ...     x = Activation("relu")(x)
    ...     x = UpSampling2D()(x)
    ...     x = Convolution2DTranspose(64, (5, 5), padding="same")(x)
    ...     x = BatchNormalization(momentum=0.9)(x)
    ...     x = Activation("relu")(x)
    ...     x = Convolution2DTranspose(1, (5, 5), padding="same")(x)
    ...     outputs = Activation("tanh")(x)
    ...
    ...     G = Model(inputs, outputs)
    ...
    ...     return G
    >>>
    >>> wgan = models.WassersteinGAN(noise_shape, data_shape, gener, discr,
    ...                              num_iter_discriminator=2,
    ...                              device=device,
    ...                              boost_critic=False)
    >>> wgan.compile(optimizer=RMSprop(lr=learning_rate))
    >>> loss_d = []
    >>> # for it in range(5000):
    >>> im_real = x_train[np.random.randint(0, x_train.shape[0], size=batch_size), :, :, :]
    >>> loss = wgan.train_on_batch(im_real)
    >>> loss_d.append(loss[0])
    >>> # print("it: %d, loss d: %f, all: %s" % (it, loss[0], str(loss)))
    >>> np.round(loss, 4)  # doctest: +NORMALIZE_WHITESPACE
    array([-0.0008, 0.0007, 0.0002, -0.0002])
    >>> loss = wgan.train_on_batch(im_real)
    >>> loss_d.append(loss[0])
    >>> np.round(loss, 4)  # doctest: +NORMALIZE_WHITESPACE
    array([ 0.0003, -0.0005,  0.0001, -0.0003])
    >>> # wgan = models.WassersteinGAN(noise_shape, data_shape, gener, discr,
    >>> #                              num_iter_discriminator=10,
    >>> #                              device=device,
    >>> #                              boost_critic=True,
    >>> #                              boost_batches=20,
    >>> #                              boost_every_nth=100,
    >>> #                              boost_init_iters=25)
    >>> # wgan.compile(optimizer=RMSprop(lr=learning_rate))
    >>> # loss_d = []
    >>> # for it in range(10000):  # equals 2000 iterations
    >>> #     im_real = x_train[np.random.randint(0, x_train.shape[0], size=batch_size), :, :, :]
    >>> #     loss = wgan.train_on_batch(im_real)
    >>> #     if loss[-1] is not None:
    >>> #         loss_d.append(loss[0])
    >>> #     print("it: %d, iterations: %d, loss d: %f, all: %s"
    >>> #           % (it, wgan._iterations, loss[0], str(loss)))
    >>> # # print("it: %d, loss d: %f, all: %s" % (it, loss[0], str(loss)))
    >>> # # import matplotlib.pyplot as plt
    >>> # # plt.figure()
    >>> # # plt.subplot(1, 2, 1)
    >>> # # plt.plot(loss_d)
    >>> # # plt.subplot(1, 2, 2)
    >>> # # plt.plot(loss_a)
    >>> # # plt.show()
    >>> # # noise = np.random.uniform(-1.0, 1.0, size=(1,) + noise_shape)
    >>> # # fake_im = G.predict_on_batch(noise)
    >>> # # plt.figure()
    >>> # # plt.subplot(1, 2, 1)
    >>> # # plt.imshow(im_real[0, :, :, 0])
    >>> # # plt.subplot(1, 2, 2)
    >>> # # plt.imshow(fake_im[0, :, :, 0])
    >>> # # plt.show()
    """
    def __init__(self,
                 input_shape,
                 output_shape,
                 generator,
                 discriminator,
                 num_iter_discriminator=1,
                 boost_critic=True,
                 boost_batches=100,
                 boost_init_iters=25,
                 boost_every_nth=500,
                 data_format=None,
                 device=None,
                 name="WassersteinGAN"):

        super(WassersteinGAN, self).__init__("nethin.models.WassersteinGAN",
                                             data_format=data_format,
                                             device=device,
                                             name=name)

        if input_shape is not None:
            if not isinstance(input_shape, (tuple, list)):
                raise ValueError('"input_shape" must be a tuple.')
        self.input_shape = tuple([int(d) for d in input_shape])

        if output_shape is not None:
            if not isinstance(output_shape, (tuple, list)):
                raise ValueError('"output_shape" must be a tuple.')
        self.output_shape = tuple([int(d) for d in output_shape])

        self.generator = generator
        self.discriminator = discriminator
        self.num_iter_discriminator = max(1, int(num_iter_discriminator))
        self.boost_critic = bool(boost_critic)
        self.boost_batches = max(1, int(boost_batches))
        self.boost_init_iters = max(0, int(boost_init_iters))
        self.boost_every_nth = max(1, int(boost_every_nth))

        if self.data_format == "channels_last":
            self._axis = 3
        else:  # data_format == "channels_first":
            self._axis = 1

        self._model = self._with_device(self._generate_model)
        self._batch_updates = 0
        self._iterations = 0

    def _generate_model(self):

        self._D = self.discriminator()
        self._G = self.generator()

        def _generate_D():

            inputs = Input(shape=self.output_shape)
            outputs = self._D(inputs)
            model_D = Model(inputs, outputs)

            return model_D

        def _generate_G():

            inputs = Input(shape=self.input_shape)
            outputs = self._G(inputs)
            model_G = Model(inputs, outputs)

            return model_G

        def _generate_GAN(G, D):

            inputs = Input(shape=self.input_shape)
            x = G(inputs)
            D.trainable = False
            outputs = D(x)

            model_GAN = Model(inputs, outputs)

            return model_GAN

        model_G = _generate_G()
        model_D = _generate_D()

        self._model_GAN_factory = _generate_GAN

        return [model_G, model_D, None]

    def compile(self,
                optimizer,
                loss=None,
                metrics=None,
                loss_weights=None,
                sample_weight_mode=None,
                weighted_metrics=None,
                target_tensors=None):
        """Configures the model for training.

        Parameters
        ----------
        optimizer : str, keras.optimizers.Optimizer or list of str or
                    keras.optimizers.Optimizer, length 2
            String (name of optimizer) or optimizer object. See
            `optimizers <https://keras.io/optimizers>`_. If a list, the first
            optimiser is used for the discriminator and the second optimiser is
            used for the adversarial model.

        loss : str or list of str, length 2
            String (name of objective function) or objective function. See
            `losses <https://keras.io/losses>`_. If a list, the first loss is
            used for the discriminator and the second loss is used for the
            adversarial model.

         metrics : list of str or list of list of str, length 2, optional
             List of metrics to be evaluated by the model during training and
             testing. Typically you will use ``metrics=["accuracy"]``. If a
             list of lists of str, the first list of metrics are used for the
             discriminator and the second list of metrics is used for the
             adversarial model.

        loss_weights : list or dict, optional
            Currently ignored by this model.

        sample_weight_mode : None, str, list or dict, optional
            Currently ignored by this model.

        weighted_metrics : list, optional
            Currently ignored by this model.

        target_tensors : Tensor, optional
            Currently ignored by this model.

        **kwargs
            When using the Theano/CNTK backends, these arguments are passed
            into ``K.function``. When using the TensorFlow backend, these
            arguments are passed into ``tf.Session.run``.

        Raises
        ------
        ValueError
            In case of invalid arguments for ``optimizer``, ``loss``,
            ``metrics`` or ``sample_weight_mode``.
        """
        if (weighted_metrics is None) and (target_tensors is None):
            # Recent additions to compile may not be available.
            self._with_device(self._compile,
                              optimizer,
                              loss,
                              metrics=metrics,
                              loss_weights=loss_weights,
                              sample_weight_mode=sample_weight_mode)
        else:
            self._with_device(self._compile,
                              optimizer,
                              loss,
                              metrics=metrics,
                              loss_weights=loss_weights,
                              sample_weight_mode=sample_weight_mode,
                              weighted_metrics=weighted_metrics,
                              target_tensors=target_tensors)

    def _compile(self,
                 optimizer,
                 loss=None,
                 metrics=None,
                 loss_weights=None,
                 sample_weight_mode=None,
                 weighted_metrics=None,
                 target_tensors=None):

        optimizer = utils.normalize_object(optimizer, 2, "optimizers")
        # loss = utils.normalize_str(loss, 2, "losses")
        if metrics is not None:
            if isinstance(metrics, list):
                if isinstance(metrics[0], str):
                    metrics = (metrics,) * 2
                elif not isinstance(metrics, list):
                    raise ValueError('The "metrics" argument must be a list '
                                     'of str or a list of a list of str.')
            else:
                raise ValueError('The "metrics" argument must be a list of '
                                 'str or a list of a list of str.')
        else:
            metrics = [metrics, metrics]

        def wasserstein_distance(y_true, y_pred):
            return K.mean(y_true * y_pred)

        model_G, model_D, model_GAN = self._model

        model_D.compile(optimizer=optimizer[0],
                        loss=wasserstein_distance,
                        metrics=metrics[0])

        if model_GAN is None:
            model_GAN = self._model_GAN_factory(model_G, model_D)

        model_GAN.compile(optimizer=optimizer[1],
                          loss=wasserstein_distance,
                          metrics=metrics[1])

        self._model = [model_G, model_D, model_GAN]

    def train_on_batch(self,
                       x,
                       y=None,
                       sample_weight=None,
                       class_weight=None):
        """Runs a single gradient update on a single batch of data.

        Arguments
        ---------
        x : numpy.ndarray or list of numpy.ndarray or dict of numpy.ndarray
            Numpy array of training data, or list of Numpy arrays if the model
            has multiple inputs. If all inputs in the model are named, you can
            also pass a dictionary mapping input names to Numpy arrays.

        y : numpy.ndarray or list of numpy.ndarray or dict of numpy.ndarray,
            optional
            Numpy array of target data, or list of Numpy arrays if the model
            has multiple outputs. If all outputs in the model are named, you
            can also pass a dictionary mapping output names to Numpy arrays.

        sample_weight : numpy.ndarray, optional
            Optional array of the same length as ``x``, containing weights to
            apply to the model's loss for each sample. In the case of temporal
            data, you can pass a 2D array with shape (samples,
            sequence_length), to apply a different weight to every timestep of
            every sample. In this case you should make sure to specify
            ``sample_weight_mode="temporal"`` in ``compile()``.

        class_weight : dict, optional
            Optional dictionary mapping class indices (integers) to a weight
            (float) to apply to the model's loss for the samples from this
            class during training. This can be useful to tell the model to
            "pay more attention" to samples from an under-represented class.

        Returns
        -------
        Scalar training loss (if the model has a single output and no metrics)
        or list of scalars (if the model has multiple outputs and/or metrics).
        The attribute ``model.metrics_names`` will give you the display labels
        for the scalar outputs. Returns the discriminator loss followed by the
        adversarial model's loss.
        """
        return self._with_device(self._train_on_batch,
                                 x,
                                 y,
                                 sample_weight=sample_weight,
                                 class_weight=class_weight)

    def _train_on_batch(self,
                        x,
                        y=None,
                        sample_weight=None,
                        class_weight=None):

        model_G, model_D, model_GAN = self._model

        assert(model_GAN is not None)

        if self.boost_critic \
                and (self._iterations < self.boost_init_iters
                     or self._iterations % self.boost_every_nth == 0):
            d_iters = max(self.num_iter_discriminator, self.boost_batches)
        else:
            d_iters = self.num_iter_discriminator

        # Train discriminator
        batch_size = x.shape[0]
        y_facit = np.zeros([batch_size, 1])

        loss_D_real = model_D.train_on_batch(y, y_facit)

        y_fake_facit = np.ones([batch_size, 1])
        y_fake = model_G.predict_on_batch(x)
        
        loss_D_fake = model_D.train_on_batch(y_fake, y_fake_facit)

        if isinstance(loss_D_fake, (list, tuple)):
            wasserstein_loss = -1 * loss_D_real[0] - loss_D_fake[0]
        else:
            wasserstein_loss = -1 * loss_D_real - loss_D_fake

        # Train GAN model (the generator part)
        loss_GAN = None
        if (self._batch_updates == 0) \
                or ((self._batch_updates + 1) % d_iters == 0):

            loss_GAN = model_GAN.train_on_batch(x, y_facit)

            self._iterations += 1

        self._batch_updates += 1

        self.metrics_names = ["wasserstein",
                              model_D.metrics_names,
                              model_D.metrics_names,
                              model_GAN.metrics_names]

        return wasserstein_loss, loss_D_real, loss_D_fake, loss_GAN

    def _gan_predict(self, x):
        
        model_G, model_D, model_GAN = self._model
        return model_G.predict_on_batch(x)

    def save_models(self, dir_path, file_names=["w_G.h5", "w_D.h5"]):
    
        if(len(file_names) != 2):
            #Throw exception
            raise ValueError('Need two file-names, recieved ' + str(len(file_names)))
        
        if(dir_path is not None):
        
            #Should save .txt file with meta-data
            
            G_path = dir_path + "/" + file_names[0]
            D_path = dir_path + "/" + file_names[1]  
            
            model_G, model_D, model_GAN = self._model
        
            model_G.save(G_path)
            model_D.save(D_path)
            
    def load_models(self, dir_path, file_names=["w_G.h5", "w_D.h5"]):
        
        if(dir_path is not None):
            
            if(len(file_names) != 2):
                #Throw exception
                raise ValueError('Need two file-names, recieved ' + str(len(file_names)))
            
            G_path = dir_path + "/" + file_names[0]
            D_path = dir_path + "/" + file_names[1]  
            
            model_G = load_model(G_path)
            model_D =load_model(D_path)

        return model_G, model_D


class CycleGAN(BaseModel):

    def __init__(self,
                 input_shape,
                 output_shape,
                 generator,
                 discriminator,
                 num_iter_discriminator=1,
                 instance_noise=1.0,
                 data_format=None,
                 device=None,
                 name="CycleGAN"):

        super(CycleGAN, self).__init__("nethin.models.CycleGAN",
                                  data_format=data_format,
                                  device=device,
                                  name=name)

        if input_shape is not None:
            if not isinstance(input_shape, (tuple, list)):
                raise ValueError('"input_shape" must be a tuple.')
        self.input_shape = tuple([int(d) for d in input_shape])

        if output_shape is not None:
            if not isinstance(output_shape, (tuple, list)):
                raise ValueError('"data_shape" must be a tuple.')
        self.output_shape = tuple([int(d) for d in output_shape])

        self.generator = generator
        self.discriminator = discriminator
        #self.generator_BA = generator
        #self.discriminator_BA = discriminator
        self.num_iter_discriminator = max(1, int(num_iter_discriminator))
        if instance_noise is None:
            self.instance_noise = instance_noise
        else:
            self.instance_noise = max(0.0, float(instance_noise))

        if self.data_format == "channels_last":
            self._axis = 3
        else:  # data_format == "channels_first":
            self._axis = 1

        self._model = self._with_device(self._generate_model)
        self._batch_updates = 0
        self._iterations = 0

    def _generate_model(self):

        self._D_A = self.discriminator()
        self._D_B = self.discriminator()
        self._G_A2B = self.generator()
        self._G_A2B.name="UNet_A2B"
        self._G_A2B.model.name="UNet_A2B"
        self._G_B2A = self.generator()
        self._G_A2B.name="UNet_B2A"
        self._G_A2B.model.name="UNet_B2A"
        input_A = Input(shape=self.output_shape, name="image_A")
        input_B = Input(shape=self.output_shape, name="image_B")

        def _generate_D(input=None):

            if input is None:
                inputs = Input(shape=self.output_shape)
            else:
                inputs = input
            outputs = self._D(inputs)
            model_D = Model(inputs, outputs)

            return model_D

        def _generate_G():

            inputs = Input(shape=self.input_shape)
            outputs = self._G(inputs)
            model_G = Model(inputs, outputs)

            return model_G

        def _generate_GAN(G, D):

            inputs = Input(shape=self.input_shape)
            x = G(inputs)
            outputs = D(x)

            model_GAN = Model(inputs, outputs)

            return model_GAN
        
        def _generate_c_G(G, F):
            
            inputs = Input(shape=self.input_shape)
            x = G(inputs)
            outputs = F(x)
            
            model_c_GAN = Model(inputs, outputs)
            
            return model_c_GAN
        
#        model_D_A = _generate_D(self._input_A)
#        model_D_A.name = "D_A"
#        model_D_B = _generate_D(self._input_B)
#        model_D_B.name = "D_B"
            
        guess_A = self._D_A(input_A)
        guess_B = self._D_B(input_B)
        
        model_D_A = Model(inputs=input_A, outputs=guess_A, name="D_A")
        model_D_B = Model(inputs=input_B, outputs=guess_B, name="D_B")

#        model_G_AB = _generate_G()
#        model_G_AB.name = "G_AB"
#        model_G_BA = _generate_G()
#        model_G_BA.name = "G_BA"
        
        self._static_D_A = Network(inputs=input_A, outputs=guess_A, name="static_D_A")
        self._static_D_B = Network(inputs=input_B, outputs=guess_B, name="static_D_B")
        
        self._real_A = Input(shape=self.input_shape, name="real_A")
        self._real_B = Input(shape=self.input_shape, name="real_B")
        
        G_AB = self._G_A2B(self._real_A)
        G_BA = self._G_B2A(self._real_B)
        
        model_G_AB = G_AB#Model(inputs=self._real_A, outputs=G_AB, name="G_A2B")
        model_G_BA = G_BA#Model(inputs=self._real_B, outputs=G_BA, name="G_B2A")
        
        
        self._model_GAN_factory = _generate_GAN
        self._model_Circel_Gen_factory = _generate_c_G

        return [model_G_AB, model_D_A, model_G_BA, model_D_B, None]

    def compile(self,
                optimizer,
                loss,
                metrics=None,
                loss_weights=None,
                sample_weight_mode=None,
                weighted_metrics=None,
                target_tensors=None):
        """Configures the model for training.

        Parameters
        ----------
        optimizer : str, keras.optimizers.Optimizer or list of str or
                    keras.optimizers.Optimizer, length 2
            String (name of optimizer) or optimizer object. See
            `optimizers <https://keras.io/optimizers>`_. If a list, the first
            optimiser is used for the discriminator and the second optimiser is
            used for the adversarial model.

        loss : str or list of str, length 2
            String (name of objective function) or objective function. See
            `losses <https://keras.io/losses>`_. If a list, the first loss is
            used for the discriminator and the second loss is used for the
            adversarial model, third will be used for cyclic generator.

         metrics : list of str or list of list of str, length 2, optional
             List of metrics to be evaluated by the model during training and
             testing. Typically you will use ``metrics=["accuracy"]``. If a
             list of lists of str, the first list of metrics are used for the
             discriminator and the second list of metrics is used for the
             adversarial model.

        loss_weights : list or dict, optional
            Currently ignored by this model.

        sample_weight_mode : None, str, list or dict, optional
            Currently ignored by this model.

        weighted_metrics : list, optional
            Currently ignored by this model.

        target_tensors : Tensor, optional
            Currently ignored by this model.

        **kwargs
            When using the Theano/CNTK backends, these arguments are passed
            into ``K.function``. When using the TensorFlow backend, these
            arguments are passed into ``tf.Session.run``.

        Raises
        ------
        ValueError
            In case of invalid arguments for ``optimizer``, ``loss``,
            ``metrics`` or ``sample_weight_mode``.
        """
        if (weighted_metrics is None) and (target_tensors is None):
            # Recent additions to compile may not be available.
            self._with_device(self._compile,
                              optimizer,
                              loss,
                              metrics=metrics,
                              loss_weights=loss_weights,
                              sample_weight_mode=sample_weight_mode)
        else:
            self._with_device(self._compile,
                              optimizer,
                              loss,
                              metrics=metrics,
                              loss_weights=loss_weights,
                              sample_weight_mode=sample_weight_mode,
                              weighted_metrics=weighted_metrics,
                              target_tensors=target_tensors)

    def _compile(self,
                 optimizer,
                 loss,
                 metrics=None,
                 loss_weights=None,
                 sample_weight_mode=None,
                 weighted_metrics=None,
                 target_tensors=None):

        optimizer = utils.normalize_object(optimizer, 2, "optimizers")
        loss = utils.normalize_str(loss, 3, "losses")
        if metrics is not None:
            if isinstance(metrics, list):
                if isinstance(metrics[0], str):
                    metrics = (metrics,) * 2
                elif not isinstance(metrics, list):
                    raise ValueError('The "metrics" argument must be a list '
                                     'of str or a list of a list of str.')
            else:
                raise ValueError('The "metrics" argument must be a list of '
                                 'str or a list of a list of str.')
        else:
            metrics = [metrics, metrics]

        model_G_AB, model_D_A, model_G_BA, model_D_B, model_combined = self._model

        model_D_A.compile(optimizer=optimizer[0],
                        loss=loss[0],
                        metrics=metrics[0])
        
        model_D_B.compile(optimizer=optimizer[0],
                loss=loss[0],
                metrics=metrics[0])
<<<<<<< HEAD
=======

        model_GAN_AB = self._model_GAN_factory(model_G_AB, model_D_B)
        model_GAN_BA = self._model_GAN_factory(model_G_BA, model_D_A)
>>>>>>> 8456b80e
        
        self._static_D_A.trainable = False
        self._static_D_B.trainable = False

#        model_GAN_AB = self._model_GAN_factory(model_G_AB, model_D_B)
#        model_GAN_BA = self._model_GAN_factory(model_G_BA, model_D_A)
#        
#        model_GAN_AB.name="GAN_AB"
#        model_GAN_BA.name="GAN_BA"
#        
#        model_G_ABA = self._model_Circel_Gen_factory(model_G_AB, model_G_BA)
#        model_G_BAB = self._model_Circel_Gen_factory(model_G_BA, model_G_AB)
#        
#        model_G_ABA.name="G_ABA"
#        model_G_BAB.name="G_BAB"
        
        model_GAN_AB = self._static_D_B(model_G_AB)
        model_GAN_BA = self._static_D_A(model_G_BA)
        
        model_GAN_ABA= self._G_B2A(model_G_AB)
        model_GAN_BAB= self._G_B2A(model_G_BA)
        
        model_outputs= [model_GAN_AB, model_GAN_BA, model_GAN_ABA, model_GAN_BAB, ]


        if model_combined is None:
            model_combined = Model(inputs=[self._real_A, self._real_B], 
                                   outputs=model_outputs)

        lambda_cycle = 10

        model_combined.compile(loss=[loss[0], loss[0],
                                     loss[2], loss[2]],
                                loss_weights=[1, 1, lambda_cycle, lambda_cycle],
                                optimizer=optimizer[1])
        
        self._model = [model_G_AB, model_D_A, model_G_BA, model_D_B, model_combined]
    
    def train_on_batch(self,
                       x,
                       y=None,
                       sample_weight=None,
                       class_weight=None):
        """Runs a single gradient update on a single batch of data.

        Arguments
        ---------
        x : numpy.ndarray or list of numpy.ndarray or dict of numpy.ndarray
            Numpy array of training data, or list of Numpy arrays if the model
            has multiple inputs. If all inputs in the model are named, you can
            also pass a dictionary mapping input names to Numpy arrays.

        y : numpy.ndarray or list of numpy.ndarray or dict of numpy.ndarray,
            optional
            Numpy array of target data, or list of Numpy arrays if the model
            has multiple outputs. If all outputs in the model are named, you
            can also pass a dictionary mapping output names to Numpy arrays.

        sample_weight : numpy.ndarray, optional
            Optional array of the same length as ``x``, containing weights to
            apply to the model's loss for each sample. In the case of temporal
            data, you can pass a 2D array with shape (samples,
            sequence_length), to apply a different weight to every timestep of
            every sample. In this case you should make sure to specify
            ``sample_weight_mode="temporal"`` in ``compile()``.

        class_weight : dict, optional
            Optional dictionary mapping class indices (integers) to a weight
            (float) to apply to the model's loss for the samples from this
            class during training. This can be useful to tell the model to
            "pay more attention" to samples from an under-represented class.

        Returns
        -------
        Scalar training loss (if the model has a single output and no metrics)
        or list of scalars (if the model has multiple outputs and/or metrics).
        The attribute ``model.metrics_names`` will give you the display labels
        for the scalar outputs. Returns the discriminator loss followed by the
        adversarial model's loss.
        """
        return self._with_device(self._train_on_batch,
                                 x,
                                 y,
                                 sample_weight=sample_weight,
                                 class_weight=class_weight)

    def _train_on_batch(self,
                        x,
                        y=None,
                        sample_weight=None,
                        class_weight=None):

        model_G_AB, model_D_B, model_G_BA, model_D_A, model_combined = self._model

        assert(model_combined is not None)

        batch_size = x.shape[0]
        
        # Adds random noise to the label data, this can help in the convergence 
        # of the GAN network
        label_noise = []
        label_noise2 = []
        
        for i in range(batch_size):
            label_noise.append(random.uniform(0, 0.01))
            label_noise2.append(random.uniform(0, 0.01))   
        label_noise = np.array(label_noise)
        label_noise2 = np.array(label_noise)
        label_noise = np.resize(label_noise, (batch_size, 1))
        label_noise2 = np.resize(label_noise2, (batch_size, 1))
        
        if y is None:
            y = np.zeros([batch_size, 1])

        facit_real = np.zeros([batch_size, 1])
        facit_fake = np.ones([batch_size, 1])

        # Create fake images with generator

        y_fake = model_G_AB.predict_on_batch(x)
        x_fake = model_G_BA.predict_on_batch(y)

        # Train discriminator

        loss_D_AB_real = model_D_B.train_on_batch(y, facit_real+label_noise)
        loss_D_AB_fake = model_D_B.train_on_batch(y_fake, facit_fake-label_noise2)
        loss_D_AB = (0.5 * np.add(loss_D_AB_real, loss_D_AB_fake)).tolist()
                
        loss_D_BA_real = model_D_A.train_on_batch(x, facit_real+label_noise)
        loss_D_BA_fake = model_D_A.train_on_batch(x_fake, facit_fake-label_noise2)
        loss_D_BA = (0.5 * np.add(loss_D_BA_real, loss_D_BA_fake)).tolist()
        
        loss_D = (0.5 * np.add(loss_D_AB, loss_D_BA))
        
        # Train combined model
        loss_combined = None
        if (self._batch_updates + 1) % self.num_iter_discriminator == 0:

            loss_combined = model_combined.train_on_batch([x, y], [facit_real, facit_real, x, y])

            self._iterations += 1

        self._batch_updates += 1

        self.metrics_names = [model_D_B.metrics_names,
                              "DiscriminatorReal",
                              "DiscriminatorFake",
                              model_combined.metrics_names]

        return loss_D, loss_D_AB, loss_D_BA, loss_combined
    
    def _gan_predict(self, x):
        
        model_G_AB, model_D_B, model_G_BA, model_D_A, model_combined = self._model
        return model_G_AB.predict_on_batch(x)

    def save_models(self, dir_path, file_names=["c_G_ab.h5", "c_D_b.h5", "c_G_ba.h5", "c_D_a.h5"]):
    

        if(len(file_names) != 4):
            #Throw exception
            raise ValueError('Need four file-names, recieved ' + str(len(file_names)))
        
        if(dir_path is not None):
        
            #Should save .txt file with meta-data
            
            G_AB_path = dir_path + "/" + file_names[0]
            D_B_path = dir_path + "/" + file_names[1]  
            G_BA_path = dir_path + "/" + file_names[2]
            D_A_path = dir_path + "/" + file_names[3]              
            
            model_G_AB, model_D_B, model_G_BA, model_D_A, model_combined = self._model
        
            model_G_AB.save(G_AB_path)
            model_D_B.save(D_B_path)
            model_G_BA.save(G_BA_path)
            model_D_A.save(D_A_path)
            
    def load_models(self, dir_path, file_names=["c_G_ab.h5", "c_D_b.h5", "c_G_ba.h5", "c_D_a.h5"]):
        
        if(dir_path is not None):
            

            if(len(file_names) != 4):
                #Throw exception
                raise ValueError('Need four file-names, recieved ' + str(len(file_names)))
            
            G_AB_path = dir_path + "/" + file_names[0]
            D_B_path = dir_path + "/" + file_names[1]  
            G_BA_path = dir_path + "/" + file_names[2]
            D_A_path = dir_path + "/" + file_names[3] 
            
            model_G_AB = load_model(G_AB_path)
            model_D_B =load_model(D_B_path)
            model_G_BA = load_model(G_BA_path)
            model_D_A =load_model(D_A_path)

        return model_G_AB, model_D_B, model_G_BA, model_D_A
             

if __name__ == "__main__":
    import doctest
    doctest.testmod()<|MERGE_RESOLUTION|>--- conflicted
+++ resolved
@@ -4227,12 +4227,6 @@
         model_D_B.compile(optimizer=optimizer[0],
                 loss=loss[0],
                 metrics=metrics[0])
-<<<<<<< HEAD
-=======
-
-        model_GAN_AB = self._model_GAN_factory(model_G_AB, model_D_B)
-        model_GAN_BA = self._model_GAN_factory(model_G_BA, model_D_A)
->>>>>>> 8456b80e
         
         self._static_D_A.trainable = False
         self._static_D_B.trainable = False
